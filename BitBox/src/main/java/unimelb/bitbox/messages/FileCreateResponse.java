package unimelb.bitbox.messages;

import unimelb.bitbox.ServerMain;
import unimelb.bitbox.util.JsonDocument;
import unimelb.bitbox.util.FileSystemManager;
import unimelb.bitbox.util.ResponseFormatException;

import java.io.IOException;
import java.security.NoSuchAlgorithmException;

public class FileCreateResponse extends Message {
    private static final String SUCCESS = "file loader ready";

    public final boolean successful;
<<<<<<< HEAD
    public FileCreateResponse(FileSystemManager fsManager, String pathName, JsonDocument fileDescriptor, boolean dryRun)
            throws ResponseFormatException {
        super("FILE_CREATE:" + pathName + ":" + fileDescriptor.toJson());
        if (dryRun) {
            successful = false;
            return;
        }
        String reply;

        if (fileAlreadyExists(fileDescriptor, pathName, fsManager)) {
=======
    public FileCreateResponse(FileSystemManager fsManager, String pathName, JsonDocument fileDescriptor) {
        String reply;

        if (fileCreated(fileDescriptor, pathName, fsManager)) {
>>>>>>> e6f2fff6
            reply = "file already exists locally";
        } else if (!fsManager.isSafePathName(pathName)) {
            reply = "unsafe pathname given: " + pathName;
        } else {
            reply = generateFileLoader(fsManager, pathName, fileDescriptor);
        }

        successful = reply == SUCCESS;
        document.append("command", FILE_CREATE_RESPONSE);
        document.append("fileDescriptor", fileDescriptor);
        document.append("pathName", pathName);
        document.append("message", reply);
        document.append("status", successful);
    }

    // ELEANOR: Moved this method here so that we aren't creating two loaders, and so we can check the loader for
    //          errors before responding.
    private String generateFileLoader(FileSystemManager fsManager, String pathName, JsonDocument fileDescriptor)
        throws ResponseFormatException {
        String md5 = fileDescriptor.require("md5");
        long length = fileDescriptor.require("fileSize");
        long lastModified = fileDescriptor.require("lastModified");
        try {
            boolean done = fsManager.createFileLoader(pathName, md5, length, lastModified);
            if (done){
                ServerMain.log.info(": file loader for " + pathName + " is ready");
                return SUCCESS;
            } else {
                // We possibly have a different version of this file.
                if (fsManager.fileNameExists(pathName)) {
                    if (!fsManager.modifyFileLoader(pathName, md5, lastModified, length)) {
                        // We're currently transferring this file, or else our file is newer.
                        ServerMain.log.warning("failed to generate file loader for " + pathName);
                        return "error generating modify file loader: " + pathName;
                    } else {
                        return SUCCESS;
                    }
                } else {
                    return "error generating create file loader: " + pathName;
                }
            }
        }
        catch (IOException | NullPointerException | NoSuchAlgorithmException e){
            ServerMain.log.severe("error generating file loader for " + pathName);
            return "misc error: " + e.getMessage() + ": " + pathName;
        }
    }

    /**
     * This method checks if a file was created with the same name and content.
     */
<<<<<<< HEAD
    private boolean fileAlreadyExists(JsonDocument fileDescriptor, String pathName, FileSystemManager fsManager)
            throws ResponseFormatException {
=======
    private boolean fileCreated(JsonDocument fileDescriptor, String pathName, FileSystemManager fsManager)
        throws ResponseFormatException {
>>>>>>> e6f2fff6
        boolean fileExist = fsManager.fileNameExists(pathName, fileDescriptor.require("md5"));
        if (fileExist){
            ServerMain.log.info("file " + pathName + " created already." +
                    " No file create request is needed");
        }
        return fileExist;
    }
}<|MERGE_RESOLUTION|>--- conflicted
+++ resolved
@@ -12,7 +12,6 @@
     private static final String SUCCESS = "file loader ready";
 
     public final boolean successful;
-<<<<<<< HEAD
     public FileCreateResponse(FileSystemManager fsManager, String pathName, JsonDocument fileDescriptor, boolean dryRun)
             throws ResponseFormatException {
         super("FILE_CREATE:" + pathName + ":" + fileDescriptor.toJson());
@@ -23,12 +22,6 @@
         String reply;
 
         if (fileAlreadyExists(fileDescriptor, pathName, fsManager)) {
-=======
-    public FileCreateResponse(FileSystemManager fsManager, String pathName, JsonDocument fileDescriptor) {
-        String reply;
-
-        if (fileCreated(fileDescriptor, pathName, fsManager)) {
->>>>>>> e6f2fff6
             reply = "file already exists locally";
         } else if (!fsManager.isSafePathName(pathName)) {
             reply = "unsafe pathname given: " + pathName;
@@ -80,13 +73,9 @@
     /**
      * This method checks if a file was created with the same name and content.
      */
-<<<<<<< HEAD
     private boolean fileAlreadyExists(JsonDocument fileDescriptor, String pathName, FileSystemManager fsManager)
             throws ResponseFormatException {
-=======
-    private boolean fileCreated(JsonDocument fileDescriptor, String pathName, FileSystemManager fsManager)
-        throws ResponseFormatException {
->>>>>>> e6f2fff6
+
         boolean fileExist = fsManager.fileNameExists(pathName, fileDescriptor.require("md5"));
         if (fileExist){
             ServerMain.log.info("file " + pathName + " created already." +
