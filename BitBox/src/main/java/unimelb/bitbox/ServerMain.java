--- conflicted
+++ resolved
@@ -1,30 +1,16 @@
 package unimelb.bitbox;
 
 import org.jetbrains.annotations.NotNull;
-<<<<<<< HEAD
 import org.json.simple.parser.ParseException;
 import unimelb.bitbox.client.Server;
 import unimelb.bitbox.messages.*;
 import unimelb.bitbox.util.*;
 import unimelb.bitbox.util.FileSystemManager.FileSystemEvent;
-=======
-import unimelb.bitbox.messages.*;
-import unimelb.bitbox.util.Configuration;
-import unimelb.bitbox.util.Document;
-import unimelb.bitbox.util.FileSystemManager;
-import unimelb.bitbox.util.FileSystemManager.FileSystemEvent;
-import unimelb.bitbox.util.FileSystemObserver;
->>>>>>> 1b9c1221
 
 import java.io.BufferedWriter;
 import java.io.IOException;
 import java.io.OutputStreamWriter;
-<<<<<<< HEAD
 import java.net.*;
-=======
-import java.net.ServerSocket;
-import java.net.Socket;
->>>>>>> 1b9c1221
 import java.nio.charset.StandardCharsets;
 import java.security.NoSuchAlgorithmException;
 import java.util.*;
@@ -39,7 +25,6 @@
  * The ServerThread collects messages from the various PeerConnections, and then does something with them.
  */
 class MessageProcessingThread extends Thread {
-<<<<<<< HEAD
     private ServerMain server;
     public final FileReadWriteThreadPool rwManager;
     final BlockingQueue<ReceivedMessage> messages = new LinkedBlockingQueue<>();
@@ -110,27 +95,25 @@
 
                 String pathName = document.require("pathName");
                 JsonDocument fileDescriptor = document.require("fileDescriptor");
-                String md5 = fileDescriptor.require("md5");
-
-                if (!fileAlreadyExists(peer, md5, pathName)) {
-                    ServerMain.log.info(peer.name + ": file " + pathName +
-                            " not available locally. Send a FILE_BYTES_REQUEST");
-                    // ELEANOR: Check that the response was successful before opening the file loader.
-                    FileCreateResponse response = new FileCreateResponse(server.fileSystemManager, pathName, fileDescriptor);
-                    peer.sendMessage(response);
-                    if (response.successful && noLocalCopies(peer, pathName)) {
-                        rwManager.addFile(peer, pathName, fileDescriptor);
-                    }
-                }
+
+				FileCreateResponse createResponse = new FileCreateResponse(server.fileSystemManager, pathName, fileDescriptor);
+				peer.sendMessage(createResponse);
+				if (createResponse.successful && noLocalCopies(peer, pathName)) {
+				ServerMain.log.info(peer.name + ": file " + pathName +
+						" not available locally. Send a FILE_BYTES_REQUEST");
+				// ELEANOR: Check that the createResponse was successful before opening the file loader.
+
+					rwManager.addFile(peer, pathName, fileDescriptor);
+				}
                 break;
             case Message.FILE_MODIFY_REQUEST:
                 validateFileDescriptor(document);
                 pathName = document.require("pathName");
                 fileDescriptor = document.require("fileDescriptor");
 
-                FileModifyResponse response = new FileModifyResponse(server.fileSystemManager, fileDescriptor, pathName);
-                peer.sendMessage(response);
-                if (response.successful) {
+                FileModifyResponse modifyResponse = new FileModifyResponse(server.fileSystemManager, fileDescriptor, pathName);
+                peer.sendMessage(modifyResponse);
+                if (modifyResponse.successful) {
                     rwManager.addFile(peer, pathName, fileDescriptor);
                 }
                 break;
@@ -177,7 +160,7 @@
 
                 if (!status) {
                     // ELEANOR: Log any unsuccessful responses.
-                    ServerMain.log.warning("Failed response: " + command + ": " + message);
+                    ServerMain.log.warning("Failed createResponse: " + command + ": " + message);
                 }
                 break;
 
@@ -223,7 +206,7 @@
                     }
                 } catch (ResponseFormatException e) {
                     // In case there was an issue with the format, the peer needs to be activated so it can provide
-                    // a useful response. Then, re-throw the exception.
+                    // a useful createResponse. Then, re-throw the exception.
                     peer.activate();
                     throw e;
                 }
@@ -270,7 +253,7 @@
              */
             case Message.INVALID_PROTOCOL:
                 // crap.
-                ServerMain.log.severe("Invalid protocol response from "
+                ServerMain.log.severe("Invalid protocol createResponse from "
                         + peer.name + ": " + document.require("message"));
                 peer.close();
                 break;
@@ -288,19 +271,7 @@
         fileDescriptor.<Long>require("fileSize");
     }
 
-    /**
-     * This method checks if a file was created with the same name and content.
-     */
-    private boolean fileAlreadyExists(PeerConnection peer, String md5, String pathName) {
-        boolean fileExists = server.fileSystemManager.fileNameExists(pathName, md5);
-        if (fileExists) {
-            ServerMain.log.info(peer.name + ": file " + pathName + " created already." +
-                    " No file create request is needed");
-        }
-        return fileExists;
-    }
-
-    /**
+	/**
      * This method checks if any local file has the same content. If any, copy the content and
      * close the file loader.
      */
@@ -321,505 +292,6 @@
         ServerMain.log.info("Closing connection to " + peer.name + ": " + message);
         peer.sendMessageAndClose(new InvalidProtocol(message));
     }
-=======
-	private ServerMain server;
-	public final FileReadWriteThreadPool rwManager;
-	final BlockingQueue<ReceivedMessage> messages = new LinkedBlockingQueue<>();
-
-	public MessageProcessingThread(ServerMain server) {
-		this.server = server;
-		this.rwManager = new FileReadWriteThreadPool(this.server);
-	}
-
-	@Override
-	public void run() {
-		try {
-			while (true) {
-				ReceivedMessage message = messages.take();
-				processMessage(message);
-			}
-		} catch (InterruptedException e) {
-			ServerMain.log.severe("Message processor interrupted: " + e.getMessage());
-		}
-	}
-
-	/**
-	 * Perform error checking, and send appropriate reply messages.
-	 */
-	private void processMessage(@NotNull ReceivedMessage message) {
-		String text = message.text;
-		Document document;
-		// first check the message is correct JSON
-		try {
-			document = Document.parse(text);
-		} catch (NullPointerException e) {
-			ServerMain.log.warning("Error parsing `" + message + "`.");
-			invalidProtocolResponse(message.peer, "message must be valid JSON data");
-			return;
-		}
-
-		// try to find the command, and a "friendly name" (my extension, for debugging)
-		String command = document.getString("command");
-		String friendlyName = document.getString("friendlyName");
-
-		if (command == null) {
-			ServerMain.log.warning("Message `" + message + "` missing command name.");
-			invalidProtocolResponse(message.peer, "message must contain a command field as string");
-			return;
-		}
-
-		// if we got a friendly name, log it
-		String logMessage = message.peer.name + " received: " + command;
-		if (friendlyName != null) {
-			logMessage += " (via " + friendlyName + ")";
-		}
-		ServerMain.log.info(logMessage);
-
-		respondToMessage(message.peer, command, document);
-	}
-
-	/**
-	 * Respond to the message, after error checking and parsing.
-	 */
-	// TODO: more general validation method? Andrea: Refactored some methods, see below
-	private void respondToMessage(PeerConnection peer, String command, Document document) {
-		try {
-			String pathName = document.getString("pathName");
-
-			switch (command) {
-				/*
-				 * File and directory requests
-				 */
-				case Message.FILE_CREATE_REQUEST:
-					if (hasValidPathName(peer, document) && hasValidFileDescriptor(peer, document)){
-						FileCreateResponse response = new FileCreateResponse(server.fileSystemManager, document, pathName);
-						peer.sendMessage(response);
-						if (response.successful && noLocalCopies(peer, document)) {
-							ServerMain.log.info(peer.name + ": file " + pathName +
-									" not available locally. Send a FILE_BYTES_REQUEST");
-							// ELEANOR: Check that the response was successful before opening the file loader.
-							rwManager.addFile(peer, document);
-						}
-					}
-					break;
-				case Message.FILE_MODIFY_REQUEST:
-					if (hasValidPathName(peer, document) && hasValidFileDescriptor(peer, document)){
-						FileModifyResponse response = new FileModifyResponse(server.fileSystemManager, document, pathName);
-						peer.sendMessage(response);
-						if (response.successful) {
-							rwManager.addFile(peer, document);
-						}
-					}
-					break;
-				case Message.FILE_BYTES_REQUEST:
-					if (hasValidFileDescriptor(peer, document) &&
-							hasValidPathName(peer, document) &&
-							hasValidPosition(peer, document) &&
-							hasValidLength(peer, document)){
-						rwManager.readFile(peer, document);
-					}
-					break;
-				case Message.FILE_DELETE_REQUEST:
-					if (hasValidPathName(peer, document) && hasValidFileDescriptor(peer, document)){
-						peer.sendMessage(new FileDeleteResponse(server.fileSystemManager, document, pathName));
-					}
-					break;
-
-				case Message.DIRECTORY_CREATE_REQUEST:
-					if (hasValidPathName(peer, document)) {
-						peer.sendMessage(new DirectoryCreateResponse(server.fileSystemManager, pathName));
-					}
-					break;
-
-				case Message.DIRECTORY_DELETE_REQUEST:
-					if (hasValidPathName(peer, document)) {
-						peer.sendMessage(new DirectoryDeleteResponse(server.fileSystemManager, pathName));
-					}
-					break;
-
-				/*
-				 * File and directory responses
-				 */
-				case Message.FILE_CREATE_RESPONSE:
-				case Message.FILE_DELETE_RESPONSE:
-				case Message.FILE_MODIFY_RESPONSE:
-					// Close the peer if any fields are missed
-					hasValidFileDescriptor(peer, document);
-					hasValidPathName(peer, document);
-					hasValidMessage(peer, document);
-					hasValidStatus(peer, document);
-					if (!document.getBoolean("status")) {
-						// ELEANOR: Log any unsuccessful responses.
-						ServerMain.log.warning("Failed response: " + command + ": " + document.getString("message"));
-					}
-					break;
-
-				case Message.FILE_BYTES_RESPONSE:
-					if (hasValidStatus(peer, document) &&
-							hasValidMessage(peer, document) &&
-							hasValidFileDescriptor(peer, document) &&
-							hasValidPathName(peer, document) &&
-							hasValidPosition(peer, document) &&
-							hasValidLength(peer, document) &&
-							hasValidContent(peer, document)){
-						rwManager.writeFile(peer, document);
-					}
-					break;
-				case Message.DIRECTORY_CREATE_RESPONSE:
-				case Message.DIRECTORY_DELETE_RESPONSE:
-					// Close the peer if any fields are missed
-					hasValidPathName(peer, document);
-					hasValidMessage(peer, document);
-					hasValidStatus(peer, document);
-					if (!document.getBoolean("status")) {
-						// ELEANOR: Log any unsuccessful responses.
-						ServerMain.log.warning("Failed response: " + command + ": " + document.getString("message"));
-					}
-					break;
-
-				/*
-				 * Handshake request and responses
-				 */
-				case Message.HANDSHAKE_REQUEST:
-					if (invalidHostPort(document)) {
-						invalidProtocolResponse(peer, "malformed hostPort field");
-					} else {
-						Document hostPort = (Document) document.get("hostPort");
-						if (peer.getState() == PeerConnection.State.WAIT_FOR_REQUEST) {
-							// we need to pass the host and port we received, as the socket's data may not be accurate
-							// (since this socket was an accepted connection)
-							String host = hostPort.getString("host");
-							int port = (int) hostPort.getLong("port");
-							ServerMain.log.info("Received connection request from " + host + ":" + port);
-
-							// ELEANOR: this has to be done here because we don't know the foreign port until now
-							// refuse connection if we are already connected to this address
-							if (server.getConnectedAddresses().contains(host + ":" + port)) {
-								peer.activate(host, port);
-								peer.sendMessageAndClose(new ConnectionRefused(server.getPeers()));
-								ServerMain.log.info("Already connected to " + host + ":" + port);
-							} else {
-								peer.activate(host, port);
-								peer.sendMessage(new HandshakeResponse(peer.getLocalHost(), peer.getLocalPort()));
-								// synchronise with this peer
-								server.synchroniseFiles();
-							}
-						} else {
-							invalidProtocolResponse(peer, "unexpected HANDSHAKE_REQUEST");
-						}
-					}
-					break;
-
-				case Message.HANDSHAKE_RESPONSE:
-					if (invalidHostPort(document)) {
-						invalidProtocolResponse(peer, "malformed hostPort field");
-					} else {
-						if (peer.getState() == PeerConnection.State.WAIT_FOR_RESPONSE) {
-							peer.activate();
-							// synchronise with this peer
-							server.synchroniseFiles();
-						} else {
-							invalidProtocolResponse(peer, "unexpected HANDSHAKE_RESPONSE");
-						}
-					}
-					break;
-
-				case Message.CONNECTION_REFUSED:
-					if (peer.getState() != PeerConnection.State.WAIT_FOR_RESPONSE) {
-						// why did they send this to us..?
-						invalidProtocolResponse(peer, "unexpected CONNECTION_REFUSED");
-					}
-					peer.close();
-					// now try to connect to the provided peer list
-					// the Document interface sucks, so this code also sucks
-					Object peers = document.get("peers");
-					if (peers instanceof ArrayList) {
-						for (Object obj : (ArrayList) peers) {
-							if (obj instanceof Document) {
-								Document doc = (Document) obj;
-								try {
-									String host = doc.getString("host");
-									// the parser sucks, so the port becomes a long
-									long port = doc.getLong("port");
-
-									String address = host + ":" + port;
-
-									server.addPeerAddress(address);
-									ServerMain.log.info("Added peer `" + address + "`");
-								} catch (ClassCastException e) {
-									ServerMain.log.warning("Failed to parse peer `" + obj + "`");
-								} catch (NullPointerException e) {
-									ServerMain.log.warning("Invalid host-port list");
-								}
-							}
-						}
-						server.retryPeers();
-					}
-					break;
-
-				/*
-				 * Invalid protocol messages
-				 */
-				case Message.INVALID_PROTOCOL:
-					// crap.
-					ServerMain.log.severe("Invalid protocol response from "
-							+ peer.name + ": " + document.getString("message"));
-					peer.close();
-					break;
-
-				default:
-					invalidProtocolResponse(peer, "unrecognised command `" + command + "`");
-					break;
-			}
-		} catch (ClassCastException e){
-			invalidProtocolResponse(peer, "invalid type of a required field");
-		} catch (NullPointerException e){
-			e.printStackTrace();
-			invalidProtocolResponse(peer, "missing a required field");
-		} catch (Exception e){
-			e.printStackTrace();
-			invalidProtocolResponse(peer, "invalid message received");
-		}
-	}
-
-	/**
-	 * This method checks if any local file has the same content. If any, copy the content and
-	 * close the file loader.
-	 */
-	private boolean noLocalCopies(PeerConnection peer, Document document){
-		boolean notExist = false;
-		String pathName = document.getString("pathName");
-		try {
-			notExist = server.fileSystemManager.checkShortcut(document.getString("pathName"));
-		}
-		catch (IOException | NoSuchAlgorithmException e){
-			ServerMain.log.severe(peer.name + ": error checking shortcut for " + pathName);
-		}
-		return !notExist;
-	}
-
-	/**
-	 * This method checks if the response has a pathName field with a String type.
-	 * @param peer A PeerConnection managing the incoming and outgoing connections of this peer
-	 * @param document Content of the message received via incoming connections
-	 * @return true if the field exists with the right type; otherwise,
-	 * call {@link #invalidProtocolResponse(PeerConnection, String)} and send INVALID_PROTOCOL message
-	 */
-	private boolean hasValidPathName(@NotNull PeerConnection peer, Document document){
-		return hasString(peer, document, "pathName");
-	}
-
-	/**
-	 * This method checks if the response has a position field with a Integer type.
-	 * @param peer A PeerConnection managing the incoming and outgoing connections of this peer
-	 * @param document Content of the message received via incoming connections
-	 * @return true if the field exists with the right type; otherwise,
-	 * call {@link #invalidProtocolResponse(PeerConnection, String)} and send INVALID_PROTOCOL message
-	 */
-	private boolean hasValidPosition(@NotNull PeerConnection peer, Document document){
-		return hasInteger(peer, document, "position");
-	}
-
-	/**
-	 * This method checks if the response has a length field with a Integer type.
-	 * @param peer A PeerConnection managing the incoming and outgoing connections of this peer
-	 * @param document Content of the message received via incoming connections
-	 * @return true if the field exists with the right type; otherwise,
-	 * call {@link #invalidProtocolResponse(PeerConnection, String)} and send INVALID_PROTOCOL message
-	 */
-	private boolean hasValidLength(@NotNull PeerConnection peer, Document document){
-		return hasInteger(peer, document, "length");
-	}
-
-	/**
-	 * This method checks if the response has a status field with a Boolean type.
-	 * @param peer A PeerConnection managing the incoming and outgoing connections of this peer
-	 * @param document Content of the message received via incoming connections
-	 * @return true if the field exists with the right type; otherwise,
-	 * call {@link #invalidProtocolResponse(PeerConnection, String)} and send INVALID_PROTOCOL message
-	 */
-	private boolean hasValidStatus(@NotNull PeerConnection peer, Document document){
-		return hasBoolean(peer, document, "status");
-	}
-
-	/**
-	 * This method checks if the response has a message field with a String type.
-	 * @param peer A PeerConnection managing the incoming and outgoing connections of this peer
-	 * @param document Content of the message received via incoming connections
-	 * @return true if the field exists with the right type; otherwise,
-	 * call {@link #invalidProtocolResponse(PeerConnection, String)} and send INVALID_PROTOCOL message
-	 */
-	private boolean hasValidMessage(@NotNull PeerConnection peer, Document document){
-		return hasString(peer, document, "message");
-	}
-
-	/**
-	 * This method checks if the response has a fileDescriptor field with a Document type
-	 * and the required fields - md5(a String), lastModified(an Integer), and fileSize(an Integer).
-	 * @param peer A PeerConnection managing the incoming and outgoing connections of this peer
-	 * @param document Content of the message received via incoming connections
-	 * @return true if the field exists with the right type; otherwise,
-	 * call {@link #invalidProtocolResponse(PeerConnection, String)} and send INVALID_PROTOCOL message
-	 */
-	private boolean hasValidFileDescriptor(@NotNull PeerConnection peer, Document document){
-		if (!hasDocument(peer, document, "fileDescriptor")) {
-			return false;
-		}
-
-		Document fileDescriptor = (Document) document.get("fileDescriptor");
-
-		return hasString(peer, fileDescriptor, "md5") &&
-				hasInteger(peer, fileDescriptor, "lastModified") &&
-				hasInteger(peer, fileDescriptor, "fileSize");
-	}
-
-	/**
-	 * This method checks if the response has a content field with a String type.
-	 * @param peer A PeerConnection managing the incoming and outgoing connections of this peer
-	 * @param document Content of the message received via incoming connections
-	 * @return true if the field exists with the right type; otherwise,
-	 * call {@link #invalidProtocolResponse(PeerConnection, String)} and send INVALID_PROTOCOL message
-	 */
-	private boolean hasValidContent(@NotNull PeerConnection peer, Document document){
-		return hasString(peer, document, "content");
-	}
-
-	/**
-	 * A helper method to generate and format the error message for a missing message.
-	 * @param field The name of the field in the message
-	 * @return The error message to be used by {@link #invalidProtocolResponse(PeerConnection, String)} ()}
-	 */
-	private String formatMissedFieldMessage(String field){
-		return "must provide " + field + " field with reply";
-	}
-
-	/**
-	 * A helper method to generate and format the error message for an incorrect field type.
-	 * @param field The name of the field in the message
-	 * @return The error message to be used by {@link #invalidProtocolResponse(PeerConnection, String)} ()}
-	 */
-	private String formatInvalidFieldTypeMessage(String field){
-		return "invalid type of the " + field + " field";
-	}
-
-	/**
-	 * This method checks if the response has the right field with the String type.
-	 */
-	private boolean hasString(@NotNull PeerConnection peer, Document document, String field){
-		boolean isValid = false;
-
-		try {
-			if (!document.containsKey(field)) {
-				invalidProtocolResponse(peer, formatMissedFieldMessage(field));
-			}
-			document.getString(field);
-			isValid = true;
-		}
-		catch (ClassCastException e){
-			invalidProtocolResponse(peer, formatInvalidFieldTypeMessage(field));
-		}
-
-		return isValid;
-	}
-
-	/**
-	 * This method checks if the response has the right field with the Integer type.
-	 */
-	private boolean hasInteger(@NotNull PeerConnection peer, Document document, String field){
-		boolean isValid = false;
-
-		try {
-			if (!document.containsKey(field)) {
-				invalidProtocolResponse(peer, formatMissedFieldMessage(field));
-			}
-			document.getLong(field);
-			isValid = true;
-		}
-		catch (ClassCastException e){
-			invalidProtocolResponse(peer, formatInvalidFieldTypeMessage(field));
-		}
-
-		return isValid;
-	}
-
-	/**
-	 * This method checks if the response has the right field with the Boolean type
-	 */
-	private boolean hasBoolean(@NotNull PeerConnection peer, Document document, String field){
-		boolean isValid = false;
-
-		try {
-			if (!document.containsKey(field)) {
-				invalidProtocolResponse(peer, formatMissedFieldMessage(field));
-			}
-			document.getBoolean(field);
-			isValid = true;
-		}
-		catch (ClassCastException e){
-			invalidProtocolResponse(peer, formatInvalidFieldTypeMessage(field));
-		}
-
-		return isValid;
-	}
-
-	/**
-	 * This method checks if the response has the right field with the Document type
-	 */
-	private boolean hasDocument(@NotNull PeerConnection peer, Document document, String field){
-		boolean isValid = false;
-
-		try {
-			if (!document.containsKey(field)) {
-				invalidProtocolResponse(peer, formatMissedFieldMessage(field));
-			}
-			Document doc = (Document) document.get(field);
-			isValid = true;
-		}
-		catch (ClassCastException e){
-			invalidProtocolResponse(peer, formatInvalidFieldTypeMessage(field));
-		}
-
-		return isValid;
-	}
-
-	/**
-	 * A helper method to send an INVALID_PROTOCOL message.
-	 */
-	private void invalidProtocolResponse(@NotNull PeerConnection peer, String message) {
-		ServerMain.log.info("Closing connection to " + peer.name + ": " + message);
-		peer.sendMessageAndClose(new InvalidProtocol(message));
-	}
-
-	/**
-	 * This method validates that the document contains a correctly-constructed hostPort field
-	 * (we don't actually care about the data stored therein).
-	 */
-	private boolean invalidHostPort(Document document) {
-		// first check that we can actually parse the field correctly
-		Document hostPort;
-		try {
-			hostPort = (Document) document.get("hostPort");
-		} catch (ClassCastException e) {
-			return true;
-		}
-		if (hostPort == null) {
-			return true;
-		}
-
-		try {
-			String host = hostPort.getString("host");
-			// the parser sucks, so the port becomes a long
-			hostPort.getLong("port");
-			if (host == null) {
-				return true;
-			}
-		} catch (ClassCastException e) {
-			return true;
-		}
-
-		return false;
-	}
->>>>>>> 1b9c1221
 }
 
 public class ServerMain implements FileSystemObserver {
