package unimelb.bitbox;

import org.jetbrains.annotations.NotNull;
<<<<<<< HEAD
import unimelb.bitbox.client.Server;
import unimelb.bitbox.messages.*;
import unimelb.bitbox.util.Configuration;
import unimelb.bitbox.util.Document;
import unimelb.bitbox.util.FileSystemManager;
import unimelb.bitbox.util.FileSystemManager.FileSystemEvent;
import unimelb.bitbox.util.FileSystemObserver;
=======
import org.json.simple.parser.ParseException;
import unimelb.bitbox.messages.*;
import unimelb.bitbox.util.*;
import unimelb.bitbox.util.FileSystemManager.FileSystemEvent;
>>>>>>> d0d3e67e

import java.io.BufferedWriter;
import java.io.IOException;
import java.io.OutputStreamWriter;
import java.net.ServerSocket;
import java.net.Socket;
import java.nio.charset.StandardCharsets;
import java.security.NoSuchAlgorithmException;
import java.util.*;
import java.util.concurrent.BlockingQueue;
import java.util.concurrent.ConcurrentHashMap;
import java.util.concurrent.ConcurrentLinkedQueue;
import java.util.concurrent.LinkedBlockingQueue;
import java.util.logging.Logger;
import java.util.stream.Collectors;

/**
 * The ServerThread collects messages from the various PeerConnections, and then does something with them.
 */
class MessageProcessingThread extends Thread {
	private ServerMain server;
	public final FileReadWriteThreadPool rwManager;
	final BlockingQueue<ReceivedMessage> messages = new LinkedBlockingQueue<>();

    public MessageProcessingThread(ServerMain server) {
		this.server = server;
		this.rwManager = new FileReadWriteThreadPool(this.server);
	}

	@Override
	public void run() {
		try {
			while (true) {
				ReceivedMessage message = messages.take();
				processMessage(message);
			}
		} catch (InterruptedException e) {
			ServerMain.log.severe("Message processor interrupted: " + e.getMessage());
		}
	}

	/**
	 * Perform error checking, and send appropriate reply messages.
	 */
	private void processMessage(@NotNull ReceivedMessage message) {
		String text = message.text;
		JsonDocument document;
		// first check the message is correct JSON
		try {
			document = JsonDocument.parse(text);
		} catch (ParseException e) {
			ServerMain.log.warning("Error parsing `" + message + "`.");
			invalidProtocolResponse(message.peer, "message must be valid JSON data");
			return;
		}

		// try to respond to the message
        String command;
		try {
            command = document.require("command");
            Optional<String> friendlyName = document.get("friendlyName");

            // if we got a friendly name, log it
            String logMessage = message.peer.name + " received: " + command
                                + friendlyName.map(name -> " (via " + name + ")").orElse("");
            ServerMain.log.info(logMessage);
            respondToMessage(message.peer, command, document);
        } catch (ResponseFormatException e){
            invalidProtocolResponse(message.peer, e.getMessage());
        }
	}

	/**
	 * Respond to the message, after error checking and parsing.
	 */
	private void respondToMessage(PeerConnection peer, @NotNull String command, JsonDocument document)
            throws ResponseFormatException {
        switch (command) {
            /*
             * File and directory requests
             */
            case Message.FILE_CREATE_REQUEST:
				validateFileDescriptor(document);

                String pathName = document.require("pathName");
                JsonDocument fileDescriptor = document.require("fileDescriptor");
                String md5 = fileDescriptor.require("md5");

                if (!fileAlreadyExists(peer, md5, pathName)) {
                    ServerMain.log.info(peer.name + ": file " + pathName +
                            " not available locally. Send a FILE_BYTES_REQUEST");
                    // ELEANOR: Check that the response was successful before opening the file loader.
                    FileCreateResponse response = new FileCreateResponse(server.fileSystemManager, pathName, fileDescriptor);
                    peer.sendMessage(response);
                    if (response.successful && noLocalCopies(peer, pathName)) {
                        rwManager.addFile(peer, pathName, fileDescriptor);
                    }
                }
                break;
            case Message.FILE_MODIFY_REQUEST:
				validateFileDescriptor(document);
                pathName = document.require("pathName");
                fileDescriptor = document.require("fileDescriptor");

                FileModifyResponse response = new FileModifyResponse(server.fileSystemManager, fileDescriptor, pathName);
                peer.sendMessage(response);
                if (response.successful) {
                    rwManager.addFile(peer, pathName, fileDescriptor);
                }
                break;
            case Message.FILE_BYTES_REQUEST:
            	validateFileDescriptor(document);
            	document.<String>require("pathName");
            	document.<Long>require("position");
            	document.<Long>require("length");

                rwManager.readFile(peer, document);
                break;
            case Message.FILE_DELETE_REQUEST:
				validateFileDescriptor(document);
                pathName = document.require("pathName");
				fileDescriptor = document.require("fileDescriptor");

                peer.sendMessage(new FileDeleteResponse(server.fileSystemManager, fileDescriptor, pathName));
                break;

            case Message.DIRECTORY_CREATE_REQUEST:
                pathName = document.require("pathName");

                peer.sendMessage(new DirectoryCreateResponse(server.fileSystemManager, pathName));
                break;

            case Message.DIRECTORY_DELETE_REQUEST:
                pathName = document.require("pathName");

                peer.sendMessage(new DirectoryDeleteResponse(server.fileSystemManager, pathName));
                break;

            /*
             * File and directory responses
             */
            case Message.FILE_CREATE_RESPONSE:
            case Message.FILE_DELETE_RESPONSE:
            case Message.FILE_MODIFY_RESPONSE:
				validateFileDescriptor(document);
            case Message.DIRECTORY_CREATE_RESPONSE:
            case Message.DIRECTORY_DELETE_RESPONSE:
				document.<String>require("pathName");
				String message = document.require("message");
				boolean status = document.<Boolean>require("status");

                if (!status) {
                    // ELEANOR: Log any unsuccessful responses.
                    ServerMain.log.warning("Failed response: " + command + ": " + message);
                }
                break;

            case Message.FILE_BYTES_RESPONSE:
            	validateFileDescriptor(document);
            	document.<String>require("pathName");
            	document.<Long>require("length");
            	document.<String>require("content");
            	document.<String>require("message");
            	document.<Boolean>require("status");

                rwManager.writeFile(peer, document);
                break;

            /*
             * Handshake request and responses
             */
            case Message.HANDSHAKE_REQUEST:
            	try {
					JsonDocument hostPort = document.require("hostPort");
					String host = hostPort.require("host");
					long port = hostPort.require("port");

					if (peer.getState() == PeerConnection.State.WAIT_FOR_REQUEST) {
						// we need to pass the host and port we received, as the socket's data may not be accurate
						// (since this socket was an accepted connection)
						ServerMain.log.info("Received connection request from " + host + ":" + port);

						// ELEANOR: this has to be done here because we don't know the foreign port until now
						// refuse connection if we are already connected to this address
						if (server.getConnectedAddresses().contains(host + ":" + port)) {
							peer.activate(host, port);
							peer.sendMessageAndClose(new ConnectionRefused(server.getPeers()));
							ServerMain.log.info("Already connected to " + host + ":" + port);
						} else {
							peer.activate(host, port);
							peer.sendMessage(new HandshakeResponse(peer.getLocalHost(), peer.getLocalPort()));
							// synchronise with this peer
							server.synchroniseFiles();
						}
					} else {
						invalidProtocolResponse(peer, "unexpected HANDSHAKE_REQUEST");
					}
<<<<<<< HEAD
					break;

				case Message.CONNECTION_REFUSED:
					if (peer.getState() != PeerConnection.State.WAIT_FOR_RESPONSE) {
						// why did they send this to us..?
						invalidProtocolResponse(peer, "unexpected CONNECTION_REFUSED");
					}
					peer.close();
					// now try to connect to the provided peer list
					// the Document interface sucks, so this code also sucks
					Object peers = document.get("peers");
					if (peers instanceof ArrayList) {
						for (Object obj : (ArrayList) peers) {
							if (obj instanceof Document) {
								Document doc = (Document) obj;
								try {
									String host = doc.getString("host");
									// the parser sucks, so the port becomes a long
									long port = doc.getLong("port");

									String address = host + ":" + port;

									server.addPeerAddress(address);
									server.tryPeer(address);
									ServerMain.log.info("Added peer `" + address + "`");
								} catch (ClassCastException e) {
									ServerMain.log.warning("Failed to parse peer `" + obj + "`");
								} catch (NullPointerException e) {
									ServerMain.log.warning("Invalid host-port list");
								}
							}
						}
					}
					break;

				/*
				 * Invalid protocol messages
				 */
				case Message.INVALID_PROTOCOL:
					// crap.
					ServerMain.log.severe("Invalid protocol response from "
							+ peer.name + ": " + document.getString("message"));
					peer.close();
					break;

				default:
					invalidProtocolResponse(peer, "unrecognised command `" + command + "`");
					break;
			}
		} catch (ClassCastException e){
			invalidProtocolResponse(peer, "invalid type of a required field");
		} catch (NullPointerException e){
			e.printStackTrace();
			invalidProtocolResponse(peer, "missing a required field");
		} catch (Exception e){
			e.printStackTrace();
			invalidProtocolResponse(peer, "invalid message received");
		}
=======
				} catch (ResponseFormatException e) {
            		// In case there was an issue with the format, the peer needs to be activated so it can provide
					// a useful response. Then, re-throw the exception.
            		peer.activate();
            		throw e;
				}
                break;

            case Message.HANDSHAKE_RESPONSE:
            	JsonDocument hostPort = document.require("hostPort");
            	hostPort.<String>require("host");
            	hostPort.<Long>require("port");

                if (peer.getState() == PeerConnection.State.WAIT_FOR_RESPONSE) {
                    peer.activate();
                    // synchronise with this peer
                    server.synchroniseFiles();
                } else {
                    invalidProtocolResponse(peer, "unexpected HANDSHAKE_RESPONSE");
                }
                break;

            case Message.CONNECTION_REFUSED:
                if (peer.getState() != PeerConnection.State.WAIT_FOR_RESPONSE) {
                    // why did they send this to us..?
                    invalidProtocolResponse(peer, "unexpected CONNECTION_REFUSED");
                }
                peer.close();
                ServerMain.log.info("Connection refused: " + document.<String>require("message"));

                // now try to connect to the provided peer list
                ArrayList<JsonDocument> peers = document.require("peers");
                for (JsonDocument peerHostPort : peers) {
                    String host = peerHostPort.require("host");
                    long port = peerHostPort.require("port");

                    String address = host + ":" + port;

                    server.addPeerAddress(address);
                    ServerMain.log.info("Added peer `" + address + "`");
                    server.retryPeers();
                }
                break;

            /*
             * Invalid protocol messages
             */
            case Message.INVALID_PROTOCOL:
                // crap.
                ServerMain.log.severe("Invalid protocol response from "
                        + peer.name + ": " + document.require("message"));
                peer.close();
                break;

            default:
                invalidProtocolResponse(peer, "unrecognised command `" + command + "`");
                break;
        }
	}

	private void validateFileDescriptor(JsonDocument document) throws ResponseFormatException {
		JsonDocument fileDescriptor = document.require("fileDescriptor");
		fileDescriptor.<String>require("md5");
		fileDescriptor.<Long>require("lastModified");
		fileDescriptor.<Long>require("fileSize");
>>>>>>> d0d3e67e
	}

	/**
	 * This method checks if a file was created with the same name and content.
	 */
	private boolean fileAlreadyExists(PeerConnection peer, String md5, String pathName){
		boolean fileExists = server.fileSystemManager.fileNameExists(pathName, md5);
		if (fileExists){
			ServerMain.log.info(peer.name + ": file " + pathName + " created already." +
					" No file create request is needed");
		}
		return fileExists;
	}

	/**
	 * This method checks if any local file has the same content. If any, copy the content and
	 * close the file loader.
	 */
	private boolean noLocalCopies(PeerConnection peer, String pathName){
		boolean notExist = false;
		try {
			notExist = server.fileSystemManager.checkShortcut(pathName);
		}
		catch (IOException | NoSuchAlgorithmException e){
			ServerMain.log.severe(peer.name + ": error checking shortcut for " + pathName);
		}
		return !notExist;
	}

	/**
	 * A helper method to send an INVALID_PROTOCOL message.
	 */
	private void invalidProtocolResponse(@NotNull PeerConnection peer, String message) {
		ServerMain.log.info("Closing connection to " + peer.name + ": " + message);
		peer.sendMessageAndClose(new InvalidProtocol(message));
	}
}

public class ServerMain implements FileSystemObserver {
	static final public Logger log = Logger.getLogger(ServerMain.class.getName());
	private static final int PEER_RETRY_TIME = 60;
	private static final String DEFAULT_NAME = "Anonymous";
	final FileSystemManager fileSystemManager;

	/**
	 * Create a thread-safe list of the peer connections this program has active.
	 */
	private final List<PeerConnection> peers = Collections.synchronizedList(new ArrayList<>());
	// this is the thread that collects messages and processes them
	private final MessageProcessingThread processor;

	// data read from the config file
	private final int serverPort;
	private final String advertisedName;
	// for debugging purposes, each of the threads is given a different name
	private final Queue<String> names = new ConcurrentLinkedQueue<>();

	private final Set<String> peerAddresses = ConcurrentHashMap.newKeySet();

	public ServerMain() throws NumberFormatException, IOException, NoSuchAlgorithmException {
		// initialise some stuff
		fileSystemManager = new FileSystemManager(
				Configuration.getConfigurationValue("path"),this);
		processor = new MessageProcessingThread(this);
		serverPort = Integer.parseInt(Configuration.getConfigurationValue("port"));
		advertisedName = Configuration.getConfigurationValue("advertisedName");
		createNames();

		// create the processor thread
		processor.start();
		log.info("Processor thread started");

		// create the server main thread
		new Thread(this::acceptConnections).start();
		log.info("Peer-to-Peer server thread started");

		// ELEANOR: terminology is confusing, so we introduce consistency
		// create the server thread for the client
		new Thread(new Server(this)).start();
		log.info("Server thread started");

		// connect to each of the listed peers
		String[] addresses = Configuration.getConfigurationValue("peers").split(",");
		peerAddresses.addAll(Arrays.asList(addresses));
		// start the peer connection thread
		new Thread(this::connectToPeers).start();
		log.info("Peer connection thread started");

		// create the synchroniser thread
		new Thread(this::regularlySynchronise).start();
	}

	/**
	 * Close the connection to the given peer.
	 */
	public void closeConnection(PeerConnection peer) {
		peer.close();
		peers.remove(peer);
		processor.rwManager.cancelPeerFiles(peer);

		// return the plain name to the queue, if it's not the default
		String plainName = peer.getPlainName();
		if (!plainName.equals(DEFAULT_NAME)) {
			names.add(plainName);
		}
	}

	/**
	 * Adds a message to the queue of messages to be processed.
	 */
	public void enqueueMessage(ReceivedMessage message) {
		processor.messages.add(message);
	}

	/**
	 * Add an address to the list of peers to connect to.
	 */
	public void addPeerAddress(String address) {
		peerAddresses.add(address);
	}

	private void createNames() {
		names.add("Alice");
		names.add("Bob");
		names.add("Carol");
		names.add("Declan");
		names.add("Eve");
		names.add("Fred");
		names.add("Gerald");
		names.add("Hannah");
		names.add("Imogen");
		names.add("Jacinta");
	}

	public List<PeerConnection> getPeers() {
		return peers.stream()
				.filter(peer -> peer.getState() == PeerConnection.State.ACTIVE)
				.collect(Collectors.toList());
	}

	private long getIncomingPeerCount() {
		return peers.stream()
				.filter(peer -> !peer.getOutgoing())
				.filter(peer -> peer.getState() == PeerConnection.State.ACTIVE)
				.count();
	}

	public List<String> getConnectedAddresses() {
		return peers.stream()
				.map(peer -> peer.getHost() + ":" + peer.getPort())
				.collect(Collectors.toList());
	}

	// This method creates a server thread that continually accepts new connections from other peers
	// and then creates a PeerConnection object to communicate with them.
	private void acceptConnections() {
		try (ServerSocket serverSocket = new ServerSocket(serverPort)) {
			while (true) {
				try {
					Socket socket = serverSocket.accept();

					// check we have room for more peers
					// (only count incoming connections)
					if (getIncomingPeerCount() >= Integer.parseInt(
							Configuration.getConfigurationValue("maximumIncommingConnections"))) {
						// if not, write a CONNECTION_REFUSED message and close the connection
						try (BufferedWriter out = new BufferedWriter(
								new OutputStreamWriter(socket.getOutputStream(), StandardCharsets.UTF_8))) {
							log.info("Maximum number of peers reached.");
							out.write(new ConnectionRefused(getPeers()).encode());
							out.flush();
							log.info("Sending CONNECTION_REFUSED");
						} catch (IOException e) {
							log.warning("Failed writing CONNECTION_REFUSED");
						} finally {
							socket.close();
						}
					} else {
						String name = formatName(names.poll());
						peers.add(new PeerConnection(name,
								socket,
								this,
								PeerConnection.State.WAIT_FOR_REQUEST));
						log.info("Connected to peer " + name);
					}
				} catch (IOException e) {
					log.warning("Failed connecting to peer.");
					e.printStackTrace();
				}
			}
		} catch (IOException e) {
			log.severe("Opening server socket on port " + serverPort + " failed: " + e.getMessage());
		}
	}

	/**
	 * This method loops through the list of provided peers and attempts to connect to each one,
	 * creating a PeerConnection object per peer for communication.
	 * <br/><br/>
	 * It loops forever so that more peers can be added later.
	 */
	private void connectToPeers() {
		while (true) {
			try {
				retryPeers();
				Thread.sleep(PEER_RETRY_TIME * 1000);
			} catch (InterruptedException e) {
				log.warning("Peer connecting thread interrupted");
			}
		}
	}

	/**
	 * This method needs to be called when a new set of peers are added.
	 */
	public void retryPeers() {
		// Remove all peers that successfully connect.
		peerAddresses.removeIf(this::tryPeer);
	}

	public boolean tryPeer(String peerAddress){
		// if it's already in our set, this does nothing, so just make sure (in case the peer is temporarily
		// unavailable)
		addPeerAddress(peerAddress);

		if (getConnectedAddresses().contains(peerAddress)) {
			return false;
		}
		// separate the address into a hostname and port
		// HostPort doesn't handle this safely
		String[] parts = peerAddress.trim().split(":");
		if (parts.length > 1) {
			String hostname = parts[0];
			int port = Integer.parseInt(parts[1]);

			try {
				Socket socket = new Socket(hostname, port);

				// find a name
				String name = getName();
				peers.add(new PeerConnection(formatName(name),
						socket,
						this,
						PeerConnection.State.WAIT_FOR_RESPONSE));
				// success: remove this peer from the set of peers to connect to
				log.info("Connected to peer " + name + " (" + peerAddress + ")");
				return true;
			} catch (IOException e) {
				log.warning("Connection to peer `" + peerAddress + "` failed: " + e.getMessage());
			}
		}
		return false;
	}

	public boolean tryPeer(String hostname, int port){
		String addr = hostname + ":" + port;
		return tryPeer(addr);
	}

	/**
	 * Get a name for the peer connection for debugging purposes.
	 * @return A name for the peer connection
	 */
	public String getName(){
		String name = names.poll();
		if (name == null) {
			name = DEFAULT_NAME;
		}
		return name;
	}

	/**
	 * Broadcasts a message to all connected peers.
	 */
	private void broadcastMessage(Message message) {
		getPeers().forEach(peer -> peer.sendMessage(message));
	}

	private JsonDocument docFileDescriptor(FileSystemManager.FileDescriptor fd) {
		if (fd == null) {
			return null;
		}

		JsonDocument doc = new JsonDocument();
		doc.append("md5", fd.md5);
		doc.append("lastModified", fd.lastModified);
		doc.append("fileSize", fd.fileSize);
		return doc;
	}

	@Override
	public void processFileSystemEvent(FileSystemEvent fileSystemEvent) {
		JsonDocument fileDescriptor = docFileDescriptor(fileSystemEvent.fileDescriptor);
		switch (fileSystemEvent.event) {
			case DIRECTORY_CREATE:
				broadcastMessage(new DirectoryCreateRequest(fileSystemEvent.pathName));
				break;
			case DIRECTORY_DELETE:
				broadcastMessage(new DirectoryDeleteRequest(fileSystemEvent.pathName));
				break;
			case FILE_CREATE:
				broadcastMessage(new FileCreateRequest(fileDescriptor, fileSystemEvent.pathName));
				break;
			case FILE_DELETE:
				broadcastMessage(new FileDeleteRequest(fileDescriptor, fileSystemEvent.pathName));
				break;
			case FILE_MODIFY:
				broadcastMessage(new FileModifyRequest(fileDescriptor, fileSystemEvent.pathName));
				break;
		}
	}

	@org.jetbrains.annotations.Contract(pure = true)
	public String formatName(String name) {
		if (name == null) {
			name = "Anonymous";
		}
		return name + "-" + advertisedName + ":" + serverPort;
	}

	/**
	 * Generate the synchronisation events, and send them to peers.
	 */
	public void synchroniseFiles() {
		fileSystemManager.generateSyncEvents()
					     .forEach(this::processFileSystemEvent);
	}

	private void regularlySynchronise() {
		final int SYNC_INTERVAL = Integer.parseInt(Configuration.getConfigurationValue("syncInterval"));
		while (true) {
			try {
				Thread.sleep(SYNC_INTERVAL * 1000);
			} catch (InterruptedException e) {
				log.warning("Synchronise thread interrupted");
			}
			synchroniseFiles();
		}
	}
}<|MERGE_RESOLUTION|>--- conflicted
+++ resolved
@@ -1,20 +1,11 @@
 package unimelb.bitbox;
 
 import org.jetbrains.annotations.NotNull;
-<<<<<<< HEAD
+import org.json.simple.parser.ParseException;
 import unimelb.bitbox.client.Server;
-import unimelb.bitbox.messages.*;
-import unimelb.bitbox.util.Configuration;
-import unimelb.bitbox.util.Document;
-import unimelb.bitbox.util.FileSystemManager;
-import unimelb.bitbox.util.FileSystemManager.FileSystemEvent;
-import unimelb.bitbox.util.FileSystemObserver;
-=======
-import org.json.simple.parser.ParseException;
 import unimelb.bitbox.messages.*;
 import unimelb.bitbox.util.*;
 import unimelb.bitbox.util.FileSystemManager.FileSystemEvent;
->>>>>>> d0d3e67e
 
 import java.io.BufferedWriter;
 import java.io.IOException;
@@ -212,66 +203,6 @@
 					} else {
 						invalidProtocolResponse(peer, "unexpected HANDSHAKE_REQUEST");
 					}
-<<<<<<< HEAD
-					break;
-
-				case Message.CONNECTION_REFUSED:
-					if (peer.getState() != PeerConnection.State.WAIT_FOR_RESPONSE) {
-						// why did they send this to us..?
-						invalidProtocolResponse(peer, "unexpected CONNECTION_REFUSED");
-					}
-					peer.close();
-					// now try to connect to the provided peer list
-					// the Document interface sucks, so this code also sucks
-					Object peers = document.get("peers");
-					if (peers instanceof ArrayList) {
-						for (Object obj : (ArrayList) peers) {
-							if (obj instanceof Document) {
-								Document doc = (Document) obj;
-								try {
-									String host = doc.getString("host");
-									// the parser sucks, so the port becomes a long
-									long port = doc.getLong("port");
-
-									String address = host + ":" + port;
-
-									server.addPeerAddress(address);
-									server.tryPeer(address);
-									ServerMain.log.info("Added peer `" + address + "`");
-								} catch (ClassCastException e) {
-									ServerMain.log.warning("Failed to parse peer `" + obj + "`");
-								} catch (NullPointerException e) {
-									ServerMain.log.warning("Invalid host-port list");
-								}
-							}
-						}
-					}
-					break;
-
-				/*
-				 * Invalid protocol messages
-				 */
-				case Message.INVALID_PROTOCOL:
-					// crap.
-					ServerMain.log.severe("Invalid protocol response from "
-							+ peer.name + ": " + document.getString("message"));
-					peer.close();
-					break;
-
-				default:
-					invalidProtocolResponse(peer, "unrecognised command `" + command + "`");
-					break;
-			}
-		} catch (ClassCastException e){
-			invalidProtocolResponse(peer, "invalid type of a required field");
-		} catch (NullPointerException e){
-			e.printStackTrace();
-			invalidProtocolResponse(peer, "missing a required field");
-		} catch (Exception e){
-			e.printStackTrace();
-			invalidProtocolResponse(peer, "invalid message received");
-		}
-=======
 				} catch (ResponseFormatException e) {
             		// In case there was an issue with the format, the peer needs to be activated so it can provide
 					// a useful response. Then, re-throw the exception.
@@ -337,7 +268,6 @@
 		fileDescriptor.<String>require("md5");
 		fileDescriptor.<Long>require("lastModified");
 		fileDescriptor.<Long>require("fileSize");
->>>>>>> d0d3e67e
 	}
 
 	/**
