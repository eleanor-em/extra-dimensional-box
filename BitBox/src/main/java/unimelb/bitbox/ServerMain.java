package unimelb.bitbox;

<<<<<<< HEAD
import org.jetbrains.annotations.NotNull;
import org.json.simple.parser.ParseException;
import unimelb.bitbox.client.Server;
import unimelb.bitbox.messages.*;
import unimelb.bitbox.util.*;
import unimelb.bitbox.util.FileSystemManager.FileSystemEvent;

import java.io.BufferedWriter;
import java.io.IOException;
import java.io.OutputStreamWriter;
=======
import java.io.*;
>>>>>>> 6685114b
import java.net.ServerSocket;
import java.net.Socket;
import java.nio.charset.StandardCharsets;
import java.security.NoSuchAlgorithmException;
import java.util.*;
import java.util.concurrent.BlockingQueue;
import java.util.concurrent.ConcurrentHashMap;
import java.util.concurrent.ConcurrentLinkedQueue;
import java.util.concurrent.LinkedBlockingQueue;
import java.util.logging.Logger;
import java.util.stream.Collectors;

import org.jetbrains.annotations.NotNull;
import unimelb.bitbox.messages.*;
import unimelb.bitbox.util.Configuration;
import unimelb.bitbox.util.Document;
import unimelb.bitbox.util.FileSystemManager;
import unimelb.bitbox.util.FileSystemObserver;
import unimelb.bitbox.util.FileSystemManager.FileSystemEvent;

/**
 * The ServerThread collects messages from the various PeerConnections, and then does something with them.
 */
class MessageProcessingThread extends Thread {
	private ServerMain server;
	public final FileReadWriteThreadPool rwManager;
	final BlockingQueue<ReceivedMessage> messages = new LinkedBlockingQueue<>();

    public MessageProcessingThread(ServerMain server) {
		this.server = server;
		this.rwManager = new FileReadWriteThreadPool(this.server);
	}

	@Override
	public void run() {
		try {
			while (true) {
				ReceivedMessage message = messages.take();
				processMessage(message);
			}
		} catch (InterruptedException e) {
			ServerMain.log.severe("Message processor interrupted: " + e.getMessage());
		}
	}

	/**
	 * Perform error checking, and send appropriate reply messages.
	 */
	private void processMessage(@NotNull ReceivedMessage message) {
		String text = message.text;
		JsonDocument document;
		// first check the message is correct JSON
		try {
			document = JsonDocument.parse(text);
		} catch (ParseException e) {
			ServerMain.log.warning("Error parsing `" + message + "`.");
			invalidProtocolResponse(message.peer, "message must be valid JSON data");
			return;
		}

		// try to respond to the message
        String command;
		try {
            command = document.require("command");
            Optional<String> friendlyName = document.get("friendlyName");

            // if we got a friendly name, log it
            String logMessage = message.peer.name + " received: " + command
                                + friendlyName.map(name -> " (via " + name + ")").orElse("");
            ServerMain.log.info(logMessage);
            respondToMessage(message.peer, command, document);
        } catch (ResponseFormatException e){
            invalidProtocolResponse(message.peer, e.getMessage());
        }
	}

	/**
	 * Respond to the message, after error checking and parsing.
	 */
<<<<<<< HEAD
	private void respondToMessage(PeerConnection peer, @NotNull String command, JsonDocument document)
            throws ResponseFormatException {
        switch (command) {
            /*
             * File and directory requests
             */
            case Message.FILE_CREATE_REQUEST:
				validateFileDescriptor(document);

                String pathName = document.require("pathName");
                JsonDocument fileDescriptor = document.require("fileDescriptor");
                String md5 = fileDescriptor.require("md5");

                if (!fileAlreadyExists(peer, md5, pathName)) {
                    ServerMain.log.info(peer.name + ": file " + pathName +
                            " not available locally. Send a FILE_BYTES_REQUEST");
                    // ELEANOR: Check that the response was successful before opening the file loader.
                    FileCreateResponse response = new FileCreateResponse(server.fileSystemManager, pathName, fileDescriptor);
                    peer.sendMessage(response);
                    if (response.successful && noLocalCopies(peer, pathName)) {
                        rwManager.addFile(peer, pathName, fileDescriptor);
                    }
                }
                break;
            case Message.FILE_MODIFY_REQUEST:
				validateFileDescriptor(document);
                pathName = document.require("pathName");
                fileDescriptor = document.require("fileDescriptor");

                FileModifyResponse response = new FileModifyResponse(server.fileSystemManager, fileDescriptor, pathName);
                peer.sendMessage(response);
                if (response.successful) {
                    rwManager.addFile(peer, pathName, fileDescriptor);
                }
                break;
            case Message.FILE_BYTES_REQUEST:
            	validateFileDescriptor(document);
            	document.<String>require("pathName");
            	document.<Long>require("position");
            	document.<Long>require("length");

                rwManager.readFile(peer, document);
                break;
            case Message.FILE_DELETE_REQUEST:
				validateFileDescriptor(document);
                pathName = document.require("pathName");
				fileDescriptor = document.require("fileDescriptor");

                peer.sendMessage(new FileDeleteResponse(server.fileSystemManager, fileDescriptor, pathName));
                break;

            case Message.DIRECTORY_CREATE_REQUEST:
                pathName = document.require("pathName");

                peer.sendMessage(new DirectoryCreateResponse(server.fileSystemManager, pathName));
                break;

            case Message.DIRECTORY_DELETE_REQUEST:
                pathName = document.require("pathName");

                peer.sendMessage(new DirectoryDeleteResponse(server.fileSystemManager, pathName));
                break;

            /*
             * File and directory responses
             */
            case Message.FILE_CREATE_RESPONSE:
            case Message.FILE_DELETE_RESPONSE:
            case Message.FILE_MODIFY_RESPONSE:
				validateFileDescriptor(document);
            case Message.DIRECTORY_CREATE_RESPONSE:
            case Message.DIRECTORY_DELETE_RESPONSE:
				document.<String>require("pathName");
				String message = document.require("message");
				boolean status = document.<Boolean>require("status");

                if (!status) {
                    // ELEANOR: Log any unsuccessful responses.
                    ServerMain.log.warning("Failed response: " + command + ": " + message);
                }
                break;

            case Message.FILE_BYTES_RESPONSE:
            	validateFileDescriptor(document);
            	document.<String>require("pathName");
            	document.<Long>require("length");
            	document.<String>require("content");
            	document.<String>require("message");
            	document.<Boolean>require("status");

                rwManager.writeFile(peer, document);
                break;

            /*
             * Handshake request and responses
             */
            case Message.HANDSHAKE_REQUEST:
            	try {
					JsonDocument hostPort = document.require("hostPort");
					String host = hostPort.require("host");
					long port = hostPort.require("port");

					if (peer.getState() == PeerConnection.State.WAIT_FOR_REQUEST) {
						// we need to pass the host and port we received, as the socket's data may not be accurate
						// (since this socket was an accepted connection)
						ServerMain.log.info("Received connection request from " + host + ":" + port);

						// ELEANOR: this has to be done here because we don't know the foreign port until now
						// refuse connection if we are already connected to this address
						if (server.getConnectedAddresses().contains(host + ":" + port)) {
							peer.activate(host, port);
							peer.sendMessageAndClose(new ConnectionRefused(server.getPeers()));
							ServerMain.log.info("Already connected to " + host + ":" + port);
=======
	// TODO: more general validation method? Andrea: Refactored some methods, see below
	private void respondToMessage(PeerConnection peer, String command, Document document) {
		try {
			String pathName = document.getString("pathName");

			switch (command) {
				/*
				 * File and directory requests
				 */
				case Message.FILE_CREATE_REQUEST:
					if (hasValidPathName(peer, document) && hasValidFileDescriptor(peer, document)){
						FileCreateResponse response = new FileCreateResponse(server.fileSystemManager, document, pathName);
						peer.sendMessage(response);
						if (response.successful && noLocalCopies(peer, document)) {
							ServerMain.log.info(peer.name + ": file " + pathName +
									" not available locally. Send a FILE_BYTES_REQUEST");
							// ELEANOR: Check that the response was successful before opening the file loader.
							rwManager.addFile(peer, document);
						}
					}
					break;
				case Message.FILE_MODIFY_REQUEST:
					if (hasValidPathName(peer, document) && hasValidFileDescriptor(peer, document)){
						FileModifyResponse response = new FileModifyResponse(server.fileSystemManager, document, pathName);
						peer.sendMessage(response);
						if (response.successful) {
							rwManager.addFile(peer, document);
						}
					}
					break;
				case Message.FILE_BYTES_REQUEST:
					if (hasValidFileDescriptor(peer, document) &&
							hasValidPathName(peer, document) &&
							hasValidPosition(peer, document) &&
							hasValidLength(peer, document)){
						rwManager.readFile(peer, document);
					}
					break;
				case Message.FILE_DELETE_REQUEST:
					if (hasValidPathName(peer, document) && hasValidFileDescriptor(peer, document)){
						peer.sendMessage(new FileDeleteResponse(server.fileSystemManager, document, pathName));
					}
					break;

				case Message.DIRECTORY_CREATE_REQUEST:
					if (hasValidPathName(peer, document)) {
						peer.sendMessage(new DirectoryCreateResponse(server.fileSystemManager, pathName));
					}
					break;

				case Message.DIRECTORY_DELETE_REQUEST:
					if (hasValidPathName(peer, document)) {
						peer.sendMessage(new DirectoryDeleteResponse(server.fileSystemManager, pathName));
					}
					break;

				/*
				 * File and directory responses
				 */
				case Message.FILE_CREATE_RESPONSE:
				case Message.FILE_DELETE_RESPONSE:
				case Message.FILE_MODIFY_RESPONSE:
					// Close the peer if any fields are missed
					hasValidFileDescriptor(peer, document);
					hasValidPathName(peer, document);
					hasValidMessage(peer, document);
					hasValidStatus(peer, document);
					if (!document.getBoolean("status")) {
						// ELEANOR: Log any unsuccessful responses.
						ServerMain.log.warning("Failed response: " + command + ": " + document.getString("message"));
					}
					break;

				case Message.FILE_BYTES_RESPONSE:
					if (hasValidStatus(peer, document) &&
							hasValidMessage(peer, document) &&
							hasValidFileDescriptor(peer, document) &&
							hasValidPathName(peer, document) &&
							hasValidPosition(peer, document) &&
							hasValidLength(peer, document) &&
							hasValidContent(peer, document)){
						rwManager.writeFile(peer, document);
					}
					break;
				case Message.DIRECTORY_CREATE_RESPONSE:
				case Message.DIRECTORY_DELETE_RESPONSE:
					// Close the peer if any fields are missed
					hasValidPathName(peer, document);
					hasValidMessage(peer, document);
					hasValidStatus(peer, document);
					if (!document.getBoolean("status")) {
						// ELEANOR: Log any unsuccessful responses.
						ServerMain.log.warning("Failed response: " + command + ": " + document.getString("message"));
					}
					break;

				/*
				 * Handshake request and responses
				 */
				case Message.HANDSHAKE_REQUEST:
					if (invalidHostPort(document)) {
						invalidProtocolResponse(peer, "malformed hostPort field");
					} else {
						Document hostPort = (Document) document.get("hostPort");
						if (peer.getState() == PeerConnection.State.WAIT_FOR_REQUEST) {
							// we need to pass the host and port we received, as the socket's data may not be accurate
							// (since this socket was an accepted connection)
							String host = hostPort.getString("host");
							int port = (int) hostPort.getLong("port");
							ServerMain.log.info("Received connection request from " + host + ":" + port);

							// ELEANOR: this has to be done here because we don't know the foreign port until now
							// refuse connection if we are already connected to this address
							if (server.getConnectedAddresses().contains(host + ":" + port)) {
								peer.activate(host, port);
								peer.sendMessageAndClose(new ConnectionRefused(server.getPeers()));
								ServerMain.log.info("Already connected to " + host + ":" + port);
							} else {
								peer.activate(host, port);
								peer.sendMessage(new HandshakeResponse(peer.getLocalHost(), peer.getLocalPort()));
								// synchronise with this peer
								server.synchroniseFiles();
							}
>>>>>>> 6685114b
						} else {
							peer.activate(host, port);
							peer.sendMessage(new HandshakeResponse(peer.getLocalHost(), peer.getLocalPort()));
							// synchronise with this peer
							server.synchroniseFiles();
						}
					} else {
						invalidProtocolResponse(peer, "unexpected HANDSHAKE_REQUEST");
					}
				} catch (ResponseFormatException e) {
            		// In case there was an issue with the format, the peer needs to be activated so it can provide
					// a useful response. Then, re-throw the exception.
            		peer.activate();
            		throw e;
				}
                break;

            case Message.HANDSHAKE_RESPONSE:
            	JsonDocument hostPort = document.require("hostPort");
            	hostPort.<String>require("host");
            	hostPort.<Long>require("port");

                if (peer.getState() == PeerConnection.State.WAIT_FOR_RESPONSE) {
                    peer.activate();
                    // synchronise with this peer
                    server.synchroniseFiles();
                } else {
                    invalidProtocolResponse(peer, "unexpected HANDSHAKE_RESPONSE");
                }
                break;

            case Message.CONNECTION_REFUSED:
                if (peer.getState() != PeerConnection.State.WAIT_FOR_RESPONSE) {
                    // why did they send this to us..?
                    invalidProtocolResponse(peer, "unexpected CONNECTION_REFUSED");
                }
                peer.close();
                ServerMain.log.info("Connection refused: " + document.<String>require("message"));

                // now try to connect to the provided peer list
                ArrayList<JsonDocument> peers = document.require("peers");
                for (JsonDocument peerHostPort : peers) {
                    String host = peerHostPort.require("host");
                    long port = peerHostPort.require("port");

                    String address = host + ":" + port;

                    server.addPeerAddress(address);
                    ServerMain.log.info("Added peer `" + address + "`");
                    server.retryPeers();
                }
                break;

            /*
             * Invalid protocol messages
             */
            case Message.INVALID_PROTOCOL:
                // crap.
                ServerMain.log.severe("Invalid protocol response from "
                        + peer.name + ": " + document.require("message"));
                peer.close();
                break;

            default:
                invalidProtocolResponse(peer, "unrecognised command `" + command + "`");
                break;
        }
	}

	private void validateFileDescriptor(JsonDocument document) throws ResponseFormatException {
		JsonDocument fileDescriptor = document.require("fileDescriptor");
		fileDescriptor.<String>require("md5");
		fileDescriptor.<Long>require("lastModified");
		fileDescriptor.<Long>require("fileSize");
	}

	/**
<<<<<<< HEAD
	 * This method checks if a file was created with the same name and content.
	 */
	private boolean fileAlreadyExists(PeerConnection peer, String md5, String pathName){
		boolean fileExists = server.fileSystemManager.fileNameExists(pathName, md5);
		if (fileExists){
			ServerMain.log.info(peer.name + ": file " + pathName + " created already." +
					" No file create request is needed");
		}
		return fileExists;
	}

	/**
=======
>>>>>>> 6685114b
	 * This method checks if any local file has the same content. If any, copy the content and
	 * close the file loader.
	 */
	private boolean noLocalCopies(PeerConnection peer, String pathName){
		boolean notExist = false;
		try {
			notExist = server.fileSystemManager.checkShortcut(pathName);
		}
		catch (IOException | NoSuchAlgorithmException e){
			ServerMain.log.severe(peer.name + ": error checking shortcut for " + pathName);
		}
		return !notExist;
	}

	/**
	 * A helper method to send an INVALID_PROTOCOL message.
	 */
	private void invalidProtocolResponse(@NotNull PeerConnection peer, String message) {
		ServerMain.log.info("Closing connection to " + peer.name + ": " + message);
		peer.sendMessageAndClose(new InvalidProtocol(message));
	}
}

public class ServerMain implements FileSystemObserver {
	static final public Logger log = Logger.getLogger(ServerMain.class.getName());
	private static final int PEER_RETRY_TIME = 60;
	private static final String DEFAULT_NAME = "Anonymous";
	final FileSystemManager fileSystemManager;

	/**
	 * Create a thread-safe list of the peer connections this program has active.
	 */
	private final List<PeerConnection> peers = Collections.synchronizedList(new ArrayList<>());
	// this is the thread that collects messages and processes them
	private final MessageProcessingThread processor;

	// data read from the config file
	private final int serverPort;
	private final String advertisedName;
	// for debugging purposes, each of the threads is given a different name
	private final Queue<String> names = new ConcurrentLinkedQueue<>();

	private final Set<String> peerAddresses = ConcurrentHashMap.newKeySet();

	public ServerMain() throws NumberFormatException, IOException, NoSuchAlgorithmException {
		// initialise some stuff
		fileSystemManager = new FileSystemManager(
				Configuration.getConfigurationValue("path"),this);
		processor = new MessageProcessingThread(this);
		serverPort = Integer.parseInt(Configuration.getConfigurationValue("port"));
		advertisedName = Configuration.getConfigurationValue("advertisedName");
		createNames();

		// create the processor thread
		processor.start();
		log.info("Processor thread started");

		// create the server thread
		new Thread(this::acceptConnections).start();
<<<<<<< HEAD
		log.info("Peer-to-Peer server thread started");

		// ELEANOR: terminology is confusing, so we introduce consistency
		// create the server thread for the client
		new Thread(new Server(this)).start();
=======
>>>>>>> 6685114b
		log.info("Server thread started");

		// connect to each of the listed peers
		String[] addresses = Configuration.getConfigurationValue("peers").split(",");
		peerAddresses.addAll(Arrays.asList(addresses));
		// start the peer connection thread
		new Thread(this::connectToPeers).start();
		log.info("Peer connection thread started");

		// create the synchroniser thread
		new Thread(this::regularlySynchronise).start();
	}

	/**
	 * Close the connection to the given peer.
	 */
	public void closeConnection(PeerConnection peer) {
		peer.close();
		peers.remove(peer);
		processor.rwManager.cancelPeerFiles(peer);

		// return the plain name to the queue, if it's not the default
		String plainName = peer.getPlainName();
		if (!plainName.equals(DEFAULT_NAME)) {
			names.add(plainName);
		}
	}

	/**
	 * Adds a message to the queue of messages to be processed.
	 */
	public void enqueueMessage(ReceivedMessage message) {
		processor.messages.add(message);
	}

	/**
	 * Add an address to the list of peers to connect to.
	 */
	public void addPeerAddress(String address) {
		peerAddresses.add(address);
	}

	private void createNames() {
		names.add("Alice");
		names.add("Bob");
		names.add("Carol");
		names.add("Declan");
		names.add("Eve");
		names.add("Fred");
		names.add("Gerald");
		names.add("Hannah");
		names.add("Imogen");
		names.add("Jacinta");
	}

	public List<PeerConnection> getPeers() {
		return peers.stream()
				.filter(peer -> peer.getState() == PeerConnection.State.ACTIVE)
				.collect(Collectors.toList());
	}

	private long getIncomingPeerCount() {
		return peers.stream()
				.filter(peer -> !peer.getOutgoing())
				.filter(peer -> peer.getState() == PeerConnection.State.ACTIVE)
				.count();
	}

	public List<String> getConnectedAddresses() {
		return peers.stream()
				.map(peer -> peer.getHost() + ":" + peer.getPort())
				.collect(Collectors.toList());
	}

	// This method creates a server thread that continually accepts new connections from other peers
	// and then creates a PeerConnection object to communicate with them.
	private void acceptConnections() {
		try (ServerSocket serverSocket = new ServerSocket(serverPort)) {
			while (true) {
				try {
					Socket socket = serverSocket.accept();

					// check we have room for more peers
					// (only count incoming connections)
					if (getIncomingPeerCount() >= Integer.parseInt(
							Configuration.getConfigurationValue("maximumIncommingConnections"))) {
						// if not, write a CONNECTION_REFUSED message and close the connection
						try (BufferedWriter out = new BufferedWriter(
								new OutputStreamWriter(socket.getOutputStream(), StandardCharsets.UTF_8))) {
							log.info("Maximum number of peers reached.");
							out.write(new ConnectionRefused(getPeers()).encode());
							out.flush();
							log.info("Sending CONNECTION_REFUSED");
						} catch (IOException e) {
							log.warning("Failed writing CONNECTION_REFUSED");
						} finally {
							socket.close();
						}
					} else {
						String name = formatName(names.poll());
						peers.add(new PeerConnection(name,
								socket,
								this,
								PeerConnection.State.WAIT_FOR_REQUEST));
						log.info("Connected to peer " + name);
					}
				} catch (IOException e) {
					log.warning("Failed connecting to peer.");
					e.printStackTrace();
				}
			}
		} catch (IOException e) {
			log.severe("Opening server socket on port " + serverPort + " failed: " + e.getMessage());
		}
	}

	/**
	 * This method loops through the list of provided peers and attempts to connect to each one,
	 * creating a PeerConnection object per peer for communication.
	 * <br/><br/>
	 * It loops forever so that more peers can be added later.
	 */
	private void connectToPeers() {
		while (true) {
			try {
				retryPeers();
				Thread.sleep(PEER_RETRY_TIME * 1000);
			} catch (InterruptedException e) {
				log.warning("Peer connecting thread interrupted");
			}
		}
	}

	/**
	 * This method needs to be called when a new set of peers are added.
	 */
	public void retryPeers() {
<<<<<<< HEAD
		// Remove all peers that successfully connect.
		peerAddresses.removeIf(this::tryPeer);
	}

	public boolean tryPeer(String peerAddress){
		// if it's already in our set, this does nothing, so just make sure (in case the peer is temporarily
		// unavailable)
		addPeerAddress(peerAddress);

		if (getConnectedAddresses().contains(peerAddress)) {
			return false;
		}
		// separate the address into a hostname and port
		// HostPort doesn't handle this safely
		String[] parts = peerAddress.trim().split(":");
		if (parts.length > 1) {
			String hostname = parts[0];
			int port = Integer.parseInt(parts[1]);

			try {
				Socket socket = new Socket(hostname, port);

				// find a name
				String name = getName();
				peers.add(new PeerConnection(formatName(name),
						socket,
						this,
						PeerConnection.State.WAIT_FOR_RESPONSE));
				// success: remove this peer from the set of peers to connect to
				log.info("Connected to peer " + name + " (" + peerAddress + ")");
				return true;
			} catch (IOException e) {
				log.warning("Connection to peer `" + peerAddress + "` failed: " + e.getMessage());
			}
		}
		return false;
	}

	public boolean tryPeer(String hostname, int port){
		String addr = hostname + ":" + port;
		return tryPeer(addr);
	}

	/**
	 * Get a name for the peer connection for debugging purposes.
	 * @return A name for the peer connection
	 */
	public String getName(){
		String name = names.poll();
		if (name == null) {
			name = DEFAULT_NAME;
		}
		return name;
=======
		for (Iterator<String> i = peerAddresses.iterator(); i.hasNext(); ) {
			String addr = i.next();
			if (getConnectedAddresses().contains(addr)) {
				continue;
			}
			// separate the address into a hostname and port
			// HostPort doesn't handle this safely
			String[] parts = addr.trim().split(":");
			if (parts.length > 1) {
				String hostname = parts[0];
				int port = Integer.parseInt(parts[1]);

				try {
					Socket socket = new Socket(hostname, port);

					// find a name
					String name = names.poll();
					if (name == null) {
						name = DEFAULT_NAME;
					}
					peers.add(new PeerConnection(formatName(name),
							socket,
							this,
							PeerConnection.State.WAIT_FOR_RESPONSE));
					// success: remove this peer from the set of peers to connect to
					i.remove();
					log.info("Connected to peer " + name + " (" + addr + ")");
				} catch (IOException e) {
					log.warning("Connection to peer `" + addr + "` failed: " + e.getMessage());
				}
			}
		}
>>>>>>> 6685114b
	}

	/**
	 * Broadcasts a message to all connected peers.
	 */
	private void broadcastMessage(Message message) {
		getPeers().forEach(peer -> peer.sendMessage(message));
	}

	private JsonDocument docFileDescriptor(FileSystemManager.FileDescriptor fd) {
		if (fd == null) {
			return null;
		}

		JsonDocument doc = new JsonDocument();
		doc.append("md5", fd.md5);
		doc.append("lastModified", fd.lastModified);
		doc.append("fileSize", fd.fileSize);
		return doc;
	}

	@Override
	public void processFileSystemEvent(FileSystemEvent fileSystemEvent) {
		JsonDocument fileDescriptor = docFileDescriptor(fileSystemEvent.fileDescriptor);
		switch (fileSystemEvent.event) {
			case DIRECTORY_CREATE:
				broadcastMessage(new DirectoryCreateRequest(fileSystemEvent.pathName));
				break;
			case DIRECTORY_DELETE:
				broadcastMessage(new DirectoryDeleteRequest(fileSystemEvent.pathName));
				break;
			case FILE_CREATE:
				broadcastMessage(new FileCreateRequest(fileDescriptor, fileSystemEvent.pathName));
				break;
			case FILE_DELETE:
				broadcastMessage(new FileDeleteRequest(fileDescriptor, fileSystemEvent.pathName));
				break;
			case FILE_MODIFY:
				broadcastMessage(new FileModifyRequest(fileDescriptor, fileSystemEvent.pathName));
				break;
		}
	}

	@org.jetbrains.annotations.Contract(pure = true)
	private String formatName(String name) {
		if (name == null) {
			name = "Anonymous";
		}
		return name + "-" + advertisedName + ":" + serverPort;
	}

	/**
	 * Generate the synchronisation events, and send them to peers.
	 */
	public void synchroniseFiles() {
		fileSystemManager.generateSyncEvents()
					     .forEach(this::processFileSystemEvent);
	}

	private void regularlySynchronise() {
		final int SYNC_INTERVAL = Integer.parseInt(Configuration.getConfigurationValue("syncInterval"));
		while (true) {
			try {
				Thread.sleep(SYNC_INTERVAL * 1000);
			} catch (InterruptedException e) {
				log.warning("Synchronise thread interrupted");
			}
			synchroniseFiles();
		}
	}
}<|MERGE_RESOLUTION|>--- conflicted
+++ resolved
@@ -1,19 +1,8 @@
 package unimelb.bitbox;
 
-<<<<<<< HEAD
-import org.jetbrains.annotations.NotNull;
 import org.json.simple.parser.ParseException;
 import unimelb.bitbox.client.Server;
-import unimelb.bitbox.messages.*;
-import unimelb.bitbox.util.*;
-import unimelb.bitbox.util.FileSystemManager.FileSystemEvent;
-
-import java.io.BufferedWriter;
-import java.io.IOException;
-import java.io.OutputStreamWriter;
-=======
 import java.io.*;
->>>>>>> 6685114b
 import java.net.ServerSocket;
 import java.net.Socket;
 import java.nio.charset.StandardCharsets;
@@ -93,7 +82,6 @@
 	/**
 	 * Respond to the message, after error checking and parsing.
 	 */
-<<<<<<< HEAD
 	private void respondToMessage(PeerConnection peer, @NotNull String command, JsonDocument document)
             throws ResponseFormatException {
         switch (command) {
@@ -101,25 +89,22 @@
              * File and directory requests
              */
             case Message.FILE_CREATE_REQUEST:
-				validateFileDescriptor(document);
+				        validateFileDescriptor(document);
 
                 String pathName = document.require("pathName");
                 JsonDocument fileDescriptor = document.require("fileDescriptor");
                 String md5 = fileDescriptor.require("md5");
 
-                if (!fileAlreadyExists(peer, md5, pathName)) {
+                FileCreateResponse response = new FileCreateResponse(server.fileSystemManager, pathName, fileDescriptor);
+                peer.sendMessage(response);
+                if (response.successful && noLocalCopies(peer, pathName)) {
                     ServerMain.log.info(peer.name + ": file " + pathName +
                             " not available locally. Send a FILE_BYTES_REQUEST");
-                    // ELEANOR: Check that the response was successful before opening the file loader.
-                    FileCreateResponse response = new FileCreateResponse(server.fileSystemManager, pathName, fileDescriptor);
-                    peer.sendMessage(response);
-                    if (response.successful && noLocalCopies(peer, pathName)) {
-                        rwManager.addFile(peer, pathName, fileDescriptor);
-                    }
+                    rwManager.addFile(peer, pathName, fileDescriptor);
                 }
                 break;
             case Message.FILE_MODIFY_REQUEST:
-				validateFileDescriptor(document);
+				        validateFileDescriptor(document);
                 pathName = document.require("pathName");
                 fileDescriptor = document.require("fileDescriptor");
 
@@ -130,17 +115,17 @@
                 }
                 break;
             case Message.FILE_BYTES_REQUEST:
-            	validateFileDescriptor(document);
-            	document.<String>require("pathName");
-            	document.<Long>require("position");
-            	document.<Long>require("length");
+                validateFileDescriptor(document);
+                document.<String>require("pathName");
+                document.<Long>require("position");
+                document.<Long>require("length");
 
                 rwManager.readFile(peer, document);
                 break;
             case Message.FILE_DELETE_REQUEST:
-				validateFileDescriptor(document);
+				        validateFileDescriptor(document);
                 pathName = document.require("pathName");
-				fileDescriptor = document.require("fileDescriptor");
+				        fileDescriptor = document.require("fileDescriptor");
 
                 peer.sendMessage(new FileDeleteResponse(server.fileSystemManager, fileDescriptor, pathName));
                 break;
@@ -207,131 +192,6 @@
 							peer.activate(host, port);
 							peer.sendMessageAndClose(new ConnectionRefused(server.getPeers()));
 							ServerMain.log.info("Already connected to " + host + ":" + port);
-=======
-	// TODO: more general validation method? Andrea: Refactored some methods, see below
-	private void respondToMessage(PeerConnection peer, String command, Document document) {
-		try {
-			String pathName = document.getString("pathName");
-
-			switch (command) {
-				/*
-				 * File and directory requests
-				 */
-				case Message.FILE_CREATE_REQUEST:
-					if (hasValidPathName(peer, document) && hasValidFileDescriptor(peer, document)){
-						FileCreateResponse response = new FileCreateResponse(server.fileSystemManager, document, pathName);
-						peer.sendMessage(response);
-						if (response.successful && noLocalCopies(peer, document)) {
-							ServerMain.log.info(peer.name + ": file " + pathName +
-									" not available locally. Send a FILE_BYTES_REQUEST");
-							// ELEANOR: Check that the response was successful before opening the file loader.
-							rwManager.addFile(peer, document);
-						}
-					}
-					break;
-				case Message.FILE_MODIFY_REQUEST:
-					if (hasValidPathName(peer, document) && hasValidFileDescriptor(peer, document)){
-						FileModifyResponse response = new FileModifyResponse(server.fileSystemManager, document, pathName);
-						peer.sendMessage(response);
-						if (response.successful) {
-							rwManager.addFile(peer, document);
-						}
-					}
-					break;
-				case Message.FILE_BYTES_REQUEST:
-					if (hasValidFileDescriptor(peer, document) &&
-							hasValidPathName(peer, document) &&
-							hasValidPosition(peer, document) &&
-							hasValidLength(peer, document)){
-						rwManager.readFile(peer, document);
-					}
-					break;
-				case Message.FILE_DELETE_REQUEST:
-					if (hasValidPathName(peer, document) && hasValidFileDescriptor(peer, document)){
-						peer.sendMessage(new FileDeleteResponse(server.fileSystemManager, document, pathName));
-					}
-					break;
-
-				case Message.DIRECTORY_CREATE_REQUEST:
-					if (hasValidPathName(peer, document)) {
-						peer.sendMessage(new DirectoryCreateResponse(server.fileSystemManager, pathName));
-					}
-					break;
-
-				case Message.DIRECTORY_DELETE_REQUEST:
-					if (hasValidPathName(peer, document)) {
-						peer.sendMessage(new DirectoryDeleteResponse(server.fileSystemManager, pathName));
-					}
-					break;
-
-				/*
-				 * File and directory responses
-				 */
-				case Message.FILE_CREATE_RESPONSE:
-				case Message.FILE_DELETE_RESPONSE:
-				case Message.FILE_MODIFY_RESPONSE:
-					// Close the peer if any fields are missed
-					hasValidFileDescriptor(peer, document);
-					hasValidPathName(peer, document);
-					hasValidMessage(peer, document);
-					hasValidStatus(peer, document);
-					if (!document.getBoolean("status")) {
-						// ELEANOR: Log any unsuccessful responses.
-						ServerMain.log.warning("Failed response: " + command + ": " + document.getString("message"));
-					}
-					break;
-
-				case Message.FILE_BYTES_RESPONSE:
-					if (hasValidStatus(peer, document) &&
-							hasValidMessage(peer, document) &&
-							hasValidFileDescriptor(peer, document) &&
-							hasValidPathName(peer, document) &&
-							hasValidPosition(peer, document) &&
-							hasValidLength(peer, document) &&
-							hasValidContent(peer, document)){
-						rwManager.writeFile(peer, document);
-					}
-					break;
-				case Message.DIRECTORY_CREATE_RESPONSE:
-				case Message.DIRECTORY_DELETE_RESPONSE:
-					// Close the peer if any fields are missed
-					hasValidPathName(peer, document);
-					hasValidMessage(peer, document);
-					hasValidStatus(peer, document);
-					if (!document.getBoolean("status")) {
-						// ELEANOR: Log any unsuccessful responses.
-						ServerMain.log.warning("Failed response: " + command + ": " + document.getString("message"));
-					}
-					break;
-
-				/*
-				 * Handshake request and responses
-				 */
-				case Message.HANDSHAKE_REQUEST:
-					if (invalidHostPort(document)) {
-						invalidProtocolResponse(peer, "malformed hostPort field");
-					} else {
-						Document hostPort = (Document) document.get("hostPort");
-						if (peer.getState() == PeerConnection.State.WAIT_FOR_REQUEST) {
-							// we need to pass the host and port we received, as the socket's data may not be accurate
-							// (since this socket was an accepted connection)
-							String host = hostPort.getString("host");
-							int port = (int) hostPort.getLong("port");
-							ServerMain.log.info("Received connection request from " + host + ":" + port);
-
-							// ELEANOR: this has to be done here because we don't know the foreign port until now
-							// refuse connection if we are already connected to this address
-							if (server.getConnectedAddresses().contains(host + ":" + port)) {
-								peer.activate(host, port);
-								peer.sendMessageAndClose(new ConnectionRefused(server.getPeers()));
-								ServerMain.log.info("Already connected to " + host + ":" + port);
-							} else {
-								peer.activate(host, port);
-								peer.sendMessage(new HandshakeResponse(peer.getLocalHost(), peer.getLocalPort()));
-								// synchronise with this peer
-								server.synchroniseFiles();
-							}
->>>>>>> 6685114b
 						} else {
 							peer.activate(host, port);
 							peer.sendMessage(new HandshakeResponse(peer.getLocalHost(), peer.getLocalPort()));
@@ -409,7 +269,6 @@
 	}
 
 	/**
-<<<<<<< HEAD
 	 * This method checks if a file was created with the same name and content.
 	 */
 	private boolean fileAlreadyExists(PeerConnection peer, String md5, String pathName){
@@ -422,8 +281,6 @@
 	}
 
 	/**
-=======
->>>>>>> 6685114b
 	 * This method checks if any local file has the same content. If any, copy the content and
 	 * close the file loader.
 	 */
@@ -483,14 +340,11 @@
 
 		// create the server thread
 		new Thread(this::acceptConnections).start();
-<<<<<<< HEAD
 		log.info("Peer-to-Peer server thread started");
 
 		// ELEANOR: terminology is confusing, so we introduce consistency
 		// create the server thread for the client
 		new Thread(new Server(this)).start();
-=======
->>>>>>> 6685114b
 		log.info("Server thread started");
 
 		// connect to each of the listed peers
@@ -628,7 +482,6 @@
 	 * This method needs to be called when a new set of peers are added.
 	 */
 	public void retryPeers() {
-<<<<<<< HEAD
 		// Remove all peers that successfully connect.
 		peerAddresses.removeIf(this::tryPeer);
 	}
@@ -682,40 +535,6 @@
 			name = DEFAULT_NAME;
 		}
 		return name;
-=======
-		for (Iterator<String> i = peerAddresses.iterator(); i.hasNext(); ) {
-			String addr = i.next();
-			if (getConnectedAddresses().contains(addr)) {
-				continue;
-			}
-			// separate the address into a hostname and port
-			// HostPort doesn't handle this safely
-			String[] parts = addr.trim().split(":");
-			if (parts.length > 1) {
-				String hostname = parts[0];
-				int port = Integer.parseInt(parts[1]);
-
-				try {
-					Socket socket = new Socket(hostname, port);
-
-					// find a name
-					String name = names.poll();
-					if (name == null) {
-						name = DEFAULT_NAME;
-					}
-					peers.add(new PeerConnection(formatName(name),
-							socket,
-							this,
-							PeerConnection.State.WAIT_FOR_RESPONSE));
-					// success: remove this peer from the set of peers to connect to
-					i.remove();
-					log.info("Connected to peer " + name + " (" + addr + ")");
-				} catch (IOException e) {
-					log.warning("Connection to peer `" + addr + "` failed: " + e.getMessage());
-				}
-			}
-		}
->>>>>>> 6685114b
 	}
 
 	/**
