--- conflicted
+++ resolved
@@ -319,11 +319,12 @@
 }
 
 public class ServerMain implements FileSystemObserver {
-<<<<<<< HEAD
     static final public Logger log = Logger.getLogger(ServerMain.class.getName());
     private static final int PEER_RETRY_TIME = 60;
     private static final String DEFAULT_NAME = "Anonymous";
     final FileSystemManager fileSystemManager;
+
+    private final int maxIncomingConnections;
     /**
      * Create a thread-safe list of the peer connections this program has active.
      */
@@ -351,6 +352,7 @@
         fileSystemManager = new FileSystemManager(
                 Configuration.getConfigurationValue("path"), this);
         advertisedName = Configuration.getConfigurationValue("advertisedName");
+        maxIncomingConnections = Integer.parseInt(Configuration.getConfigurationValue("maximumIncommingConnections"));
         createNames();
         // load the mode
         switch (Configuration.getConfigurationValue("mode")) {
@@ -367,38 +369,6 @@
                 log.severe("Invalid mode set, process will be terminated.");
                 System.exit(1);
         }
-=======
-	static final public Logger log = Logger.getLogger(ServerMain.class.getName());
-	private static final int PEER_RETRY_TIME = 60;
-	private static final String DEFAULT_NAME = "Anonymous";
-	final FileSystemManager fileSystemManager;
-	private final int maxIncomingConnections;
-
-	/**
-	 * Create a thread-safe list of the peer connections this program has active.
-	 */
-	private final List<PeerConnection> peers = Collections.synchronizedList(new ArrayList<>());
-	// this is the thread that collects messages and processes them
-	private final MessageProcessingThread processor;
-
-	// data read from the config file
-	private final int serverPort;
-	private final String advertisedName;
-	// for debugging purposes, each of the threads is given a different name
-	private final Queue<String> names = new ConcurrentLinkedQueue<>();
-
-	private final Set<String> peerAddresses = ConcurrentHashMap.newKeySet();
-
-	public ServerMain() throws NumberFormatException, IOException, NoSuchAlgorithmException {
-		// initialise some stuff
-		fileSystemManager = new FileSystemManager(
-				Configuration.getConfigurationValue("path"),this);
-		processor = new MessageProcessingThread(this);
-		serverPort = Integer.parseInt(Configuration.getConfigurationValue("port"));
-		advertisedName = Configuration.getConfigurationValue("advertisedName");
-		maxIncomingConnections = Integer.parseInt(Configuration.getConfigurationValue("maximumgIncommingConnections"));
-		createNames();
->>>>>>> 3b7a8f5d
 
 		// create the processor thread
 		processor.start();
@@ -424,7 +394,6 @@
 		new Thread(this::regularlySynchronise).start();
 	}
 
-<<<<<<< HEAD
     /**
      * This method loops through the list of provided peers and attempts to connect to each one,
      * creating a PeerConnection object per peer for communication.
@@ -470,193 +439,6 @@
                 .filter(peer -> peer.getState() == PeerConnection.State.ACTIVE)
                 .collect(Collectors.toList());
     }
-=======
-	/**
-	 * Close the connection to the given peer.
-	 */
-	public void closeConnection(PeerConnection peer) {
-		peer.close();
-
-		peers.remove(peer);
-
-		processor.rwManager.cancelPeerFiles(peer);
-
-		// return the plain name to the queue, if it's not the default
-		String plainName = peer.getPlainName();
-		if (!plainName.equals(DEFAULT_NAME)) {
-			names.add(plainName);
-		}
-	}
-
-	/**
-	 * Adds a message to the queue of messages to be processed.
-	 */
-	public void enqueueMessage(ReceivedMessage message) {
-		processor.messages.add(message);
-	}
-
-	/**
-	 * Add an address to the list of peers to connect to.
-	 */
-	public void addPeerAddress(String address) {
-		peerAddresses.add(address);
-	}
-
-	private void createNames() {
-		names.add("Alice");
-		names.add("Bob");
-		names.add("Carol");
-		names.add("Declan");
-		names.add("Eve");
-		names.add("Fred");
-		names.add("Gerald");
-		names.add("Hannah");
-		names.add("Imogen");
-		names.add("Jacinta");
-	}
-
-	public List<PeerConnection> getPeers() {
-		return peers.stream()
-				.filter(peer -> peer.getState() == PeerConnection.State.ACTIVE)
-				.collect(Collectors.toList());
-	}
-
-	public PeerConnection getPeer(String host, int port) {
-		for (PeerConnection peer: getPeers()){
-			if (peer.getHost().equalsIgnoreCase(host) && peer.getPort() == port){
-				return peer;
-			}
-
-		}
-		return null;
-	}
-
-	private long getIncomingPeerCount() {
-		return peers.stream()
-				.filter(peer -> !peer.getOutgoing())
-				.filter(peer -> peer.getState() == PeerConnection.State.ACTIVE)
-				.count();
-	}
-
-	public List<String> getConnectedAddresses() {
-		return peers.stream()
-				.map(peer -> peer.getHost() + ":" + peer.getPort())
-				.collect(Collectors.toList());
-	}
-
-	// This method creates a server thread that continually accepts new connections from other peers
-	// and then creates a PeerConnection object to communicate with them.
-	private void acceptConnections() {
-		try (ServerSocket serverSocket = new ServerSocket(serverPort)) {
-			while (true) {
-				try {
-					Socket socket = serverSocket.accept();
-
-					// check we have room for more peers
-					// (only count incoming connections)
-					if (getIncomingPeerCount() >= maxIncomingConnections) {
-						// if not, write a CONNECTION_REFUSED message and close the connection
-						try (BufferedWriter out = new BufferedWriter(
-								new OutputStreamWriter(socket.getOutputStream(), StandardCharsets.UTF_8))) {
-							log.info("Maximum number of peers reached.");
-							out.write(new ConnectionRefused(getPeers()).encode());
-							out.flush();
-							log.info("Sending CONNECTION_REFUSED");
-						} catch (IOException e) {
-							log.warning("Failed writing CONNECTION_REFUSED");
-						} finally {
-							socket.close();
-						}
-					} else {
-						String name = formatName(names.poll());
-						peers.add(new PeerConnection(name,
-								socket,
-								this,
-								PeerConnection.State.WAIT_FOR_REQUEST));
-						log.info("Connected to peer " + name);
-					}
-				} catch (IOException e) {
-					log.warning("Failed connecting to peer.");
-					e.printStackTrace();
-				}
-			}
-		} catch (IOException e) {
-			log.severe("Opening server socket on port " + serverPort + " failed: " + e.getMessage());
-		}
-	}
-
-	/**
-	 * This method loops through the list of provided peers and attempts to connect to each one,
-	 * creating a PeerConnection object per peer for communication.
-	 * <br/><br/>
-	 * It loops forever so that more peers can be added later.
-	 */
-	private void connectToPeers() {
-		while (true) {
-			try {
-				retryPeers();
-				Thread.sleep(PEER_RETRY_TIME * 1000);
-			} catch (InterruptedException e) {
-				log.warning("Peer connecting thread interrupted");
-			}
-		}
-	}
-
-	/**
-	 * This method needs to be called when a new set of peers are added.
-	 */
-	public void retryPeers() {
-		// Remove all peers that successfully connect.
-		peerAddresses.removeIf(addr -> tryPeer(addr) != null);
-	}
-
-	private PeerConnection tryPeer(String peerAddress){
-		// if it's already in our set, this does nothing, so just make sure (in case the peer is temporarily
-		// unavailable)
-		addPeerAddress(peerAddress);
-
-		if (getConnectedAddresses().contains(peerAddress)) {
-			return null;
-		}
-		// separate the address into a hostname and port
-		// HostPort doesn't handle this safely
-		String[] parts = peerAddress.trim().split(":");
-		if (parts.length > 1) {
-			String hostname = parts[0];
-			int port = Integer.parseInt(parts[1]);
-
-			try {
-				Socket socket = new Socket(hostname, port);
-
-				// find a name
-				String name = getName();
-				PeerConnection peer = new PeerConnection(formatName(name),
-						socket,
-						this,
-						PeerConnection.State.WAIT_FOR_RESPONSE);
-				peers.add(peer);
-				return peer;
-			} catch (IOException e) {
-				log.warning("Connection to peer `" + peerAddress + "` failed: " + e.getMessage());
-			}
-		}
-		return null;
-	}
-
-	public boolean clientTryPeer(String hostname, int port){
-		if (getIncomingPeerCount() >= maxIncomingConnections) {
-			return false;
-		}
-
-		String addr = hostname + ":" + port;
-		PeerConnection peer = tryPeer(addr);
-		if (peer != null) {
-			peer.forceIncoming();
-			return true;
-		}
-		return false;
-	}
->>>>>>> 3b7a8f5d
 
     public PeerConnection getPeer(String host, int port) {
         for (PeerConnection peer: getPeers()){
@@ -724,8 +506,7 @@
 
                     // check we have room for more peers
                     // (only count incoming connections)
-                    if (getIncomingPeerCount() >= Integer.parseInt(
-                            Configuration.getConfigurationValue("maximumIncommingConnections"))) {
+                    if (getIncomingPeerCount() >= maxIncomingConnections) {
                         // if not, write a CONNECTION_REFUSED message and close the connection
                         try (BufferedWriter out = new BufferedWriter(
                                 new OutputStreamWriter(socket.getOutputStream(), StandardCharsets.UTF_8))) {
@@ -754,20 +535,20 @@
     }
 
     /**
-     * This method needs to be called when a new set of peers are added.
-     */
-    public void retryPeers() {
-        // Remove all peers that successfully connect.
-        peerAddresses.removeIf(this::tryPeer);
-    }
-
-    private boolean tryPeerTCP(String peerAddress) {
+	 * This method needs to be called when a new set of peers are added.
+	 */
+	public void retryPeers() {
+		// Remove all peers that successfully connect.
+		peerAddresses.removeIf(addr -> tryPeer(addr) != null);
+	}
+
+    private PeerConnection tryPeerTCP(String peerAddress) {
         // if it's already in our set, this does nothing, so just make sure (in case the peer is temporarily
         // unavailable)
         addPeerAddress(peerAddress);
 
         if (getConnectedAddresses().contains(peerAddress)) {
-            return false;
+            return null;
         }
         // separate the address into a hostname and port
         // HostPort doesn't handle this safely
@@ -781,21 +562,21 @@
 
                 // find a name
                 String name = getName();
-                peers.add(new PeerTCP(formatName(name),
+                PeerConnection peer = new PeerTCP(formatName(name),
                         socket,
                         this,
-                        PeerConnection.State.WAIT_FOR_RESPONSE));
+                        PeerConnection.State.WAIT_FOR_RESPONSE);
+                peers.add(peer);
                 // success: remove this peer from the set of peers to connect to
                 log.info("Connected to peer " + name + " (" + peerAddress + ")");
-                return true;
             } catch (IOException e) {
                 log.warning("Connection to peer `" + peerAddress + "` failed: " + e.getMessage());
             }
         }
-        return false;
-    }
-
-    public boolean tryPeer(String addr) {
+        return null;
+    }
+
+    public PeerConnection tryPeer(String addr) {
         if (mode == CONNECTION_MODE.TCP) {
             return tryPeerTCP(addr);
         } else {
@@ -803,10 +584,19 @@
         }
     }
 
-    public boolean tryPeer(String hostname, int port) {
-        String addr = hostname + ":" + port;
-        return tryPeer(addr);
-    }
+    public boolean clientTryPeer(String hostname, int port){
+		if (getIncomingPeerCount() >= maxIncomingConnections) {
+			return false;
+		}
+
+		String addr = hostname + ":" + port;
+		PeerConnection peer = tryPeer(addr);
+		if (peer != null) {
+			peer.forceIncoming();
+			return true;
+		}
+		return false;
+	}
 
     /**
      * Get a name for the peer connection for debugging purposes.
@@ -839,16 +629,28 @@
                             .filter(peer -> hostPort.equals(peer.getHost() + ":" + peer.getPort()))
                             .findFirst()
                             .orElseGet(() -> {
-                                final PeerUDP result = new PeerUDP(name, this,
-                                        PeerConnection.State.WAIT_FOR_REQUEST,
-                                        udpSocket, packet);
-                                peers.add(result);
-                                return result;
+                                if (getIncomingPeerCount() < maxIncomingConnections) {
+                                    final PeerUDP result = new PeerUDP(name, this,
+                                            PeerConnection.State.WAIT_FOR_REQUEST,
+                                            udpSocket, packet);
+                                    peers.add(result);
+                                    return result;
+                                } else {
+                                    return null;
+                                }
                             });
-
-                    // The actual message may be shorter than what we got from the socket
-                    String packetData = new String(packet.getData(), 0, packet.getLength());
-                    connectedPeer.receiveMessage(packetData);
+                    // Send CONNECTION_REFUSED
+                    if (connectedPeer == null) {
+                        Message message = new ConnectionRefused(getPeers());
+                        byte[] responseBuffer = message.encode().getBytes(StandardCharsets.UTF_8);
+                        packet.setData(responseBuffer);
+                        packet.setLength(responseBuffer.length);
+                        udpSocket.send(packet);
+                    } else {
+                        // The actual message may be shorter than what we got from the socket
+                        String packetData = new String(packet.getData(), 0, packet.getLength());
+                        connectedPeer.receiveMessage(packetData);
+                    }
                 } catch (IOException e) {
                     log.severe("Failed receiving from peer: " + e.getMessage());
                 }
@@ -860,15 +662,15 @@
 
     }
 
-    private boolean tryPeerUDP(String addr) {
+    private PeerConnection tryPeerUDP(String addr) {
         if (getConnectedAddresses().contains(addr)) {
-            return false;
+            return null;
         }
 
         // check if the socket is available yet
         if (udpSocket == null) {
             // try again later
-            return false;
+            return null;
         }
 
         // separate the address into a hostname and port
@@ -892,10 +694,10 @@
                 PeerUDP p = new PeerUDP(formatName(name), this, PeerConnection.State.WAIT_FOR_RESPONSE, udpSocket, packet);
                 peers.add(p);
                 log.info("Attempting to send handshake to " + name + " (" + addr + "), waiting for response;");
-                return true;
-            }
-        }
-        return false;
+                return p;
+            }
+        }
+        return null;
     }
 
     /**
@@ -910,7 +712,6 @@
             return null;
         }
 
-<<<<<<< HEAD
         JsonDocument doc = new JsonDocument();
         doc.append("md5", fd.md5);
         doc.append("lastModified", fd.lastModified);
@@ -967,17 +768,4 @@
             synchroniseFiles();
         }
     }
-=======
-	private void regularlySynchronise() {
-		final int SYNC_INTERVAL = Integer.parseInt(Configuration.getConfigurationValue("syncInterval"));
-		while (true) {
-			try {
-				Thread.sleep(SYNC_INTERVAL * 1000);
-			} catch (InterruptedException e) {
-				log.warning("Synchronise thread interrupted");
-			}
-			synchroniseFiles();
-		}
-	}
->>>>>>> 3b7a8f5d
 }