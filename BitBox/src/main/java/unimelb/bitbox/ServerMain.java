--- conflicted
+++ resolved
@@ -312,7 +312,6 @@
 }
 
 public class ServerMain implements FileSystemObserver {
-<<<<<<< HEAD
     static final public Logger log = Logger.getLogger(ServerMain.class.getName());
     private static final int PEER_RETRY_TIME = 60;
     private static final String DEFAULT_NAME = "Anonymous";
@@ -384,38 +383,6 @@
             blockSize = Math.min(Long.parseLong(Configuration.getConfigurationValue("blockSize")), 8192);
         }
         hostPort = new HostPort(advertisedName, serverPort);
-=======
-	static final public Logger log = Logger.getLogger(ServerMain.class.getName());
-	private static final int PEER_RETRY_TIME = 60;
-	private static final String DEFAULT_NAME = "Anonymous";
-	final FileSystemManager fileSystemManager;
-	private final int maxIncomingConnections;
-
-	/**
-	 * Create a thread-safe list of the peer connections this program has active.
-	 */
-	private final List<PeerConnection> peers = Collections.synchronizedList(new ArrayList<>());
-	// this is the thread that collects messages and processes them
-	private final MessageProcessingThread processor;
-
-	// data read from the config file
-	private final int serverPort;
-	private final String advertisedName;
-	// for debugging purposes, each of the threads is given a different name
-	private final Queue<String> names = new ConcurrentLinkedQueue<>();
-
-	private final Set<String> peerAddresses = ConcurrentHashMap.newKeySet();
-
-	public ServerMain() throws NumberFormatException, IOException, NoSuchAlgorithmException {
-		// initialise some stuff
-		fileSystemManager = new FileSystemManager(
-				Configuration.getConfigurationValue("path"),this);
-		processor = new MessageProcessingThread(this);
-		serverPort = Integer.parseInt(Configuration.getConfigurationValue("port"));
-		advertisedName = Configuration.getConfigurationValue("advertisedName");
-		maxIncomingConnections = Integer.parseInt(Configuration.getConfigurationValue("maximumIncommingConnections"));
-		createNames();
->>>>>>> 6450cdd9
 
 		// create the processor thread
 		processor.start();
