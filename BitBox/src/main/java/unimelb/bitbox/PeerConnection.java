package unimelb.bitbox;

import unimelb.bitbox.messages.HandshakeRequest;
import unimelb.bitbox.messages.InvalidProtocol;
import unimelb.bitbox.messages.Message;
import unimelb.bitbox.messages.ReceivedMessage;
import unimelb.bitbox.util.Configuration;

import java.io.*;
import java.net.DatagramPacket;
import java.net.DatagramSocket;
import java.net.Socket;
import java.nio.charset.StandardCharsets;
import java.util.Arrays;
import java.util.HashMap;
import java.util.Optional;
import java.util.concurrent.BlockingQueue;
import java.util.concurrent.LinkedBlockingQueue;

/**
 * A PeerConnection is a combination of an OutgoingConnection (used to write to the socket) and an IncomingConnection
 * (used to read from the socket). The OutgoingConnection has a BlockingQueue; messages to be sent should be placed in
 * this queue. The IncomingConnection relays messages to the ServerThread's queue.
 */
public abstract class PeerConnection {
    public final String name;
    private final boolean wasOutgoing;

    protected OutgoingConnection outConn;
    public final ServerMain server;
    private int port;
    private String host;

    // ELEANOR: Added INACTIVE so that a peer waiting to be closed doesn't keep sending more messages.
    public enum State {
        WAIT_FOR_REQUEST,
        WAIT_FOR_RESPONSE,
        ACTIVE,
        CLOSED,
        INACTIVE
    }

    protected State state;

    // Returns the current state of the PeerConnection
    State getState() {
        synchronized (this) {
            return state;
        }
    }

    // Activate the peer connection after a handshake is complete.
    // Optionally, allow the port to be updated.
    void activate() {
        activate(host, port);
    }
<<<<<<< HEAD

=======
>>>>>>> e6f2fff6
    void activate(String host, long port) {
        synchronized (this) {
            if (state != State.CLOSED && state != State.INACTIVE) {
                this.host = host;
<<<<<<< HEAD
                this.port = (int) port;
=======
                this.port = (int)port;
>>>>>>> e6f2fff6
                state = State.ACTIVE;
            }
        }
    }

    private void deactivate() {
        synchronized (this) {
            state = State.INACTIVE;
        }
    }

    // Returns true if this peer was an outgoing connection (i.e. was in the peers list)
    boolean getOutgoing() {
        return wasOutgoing;
    }

    public String getLocalHost() {
        return name.split("-")[1]
                .split(":")[0];
    }

    public int getLocalPort() {
        return Integer.parseInt(name.split("-")[1]
                .split(":")[1]);
    }

    // this may need to be set; if this socket came from an accepted connection,
    // we don't know what address they're hosting from until we receive a handshake request
    public String getHost() {
        return host;
    }

    public int getPort() {
        return port;
    }

    String getPlainName() {
        return name.split("-")[0];
    }

    PeerConnection(String name, ServerMain server, State state, String host, int port) {
        this.name = name;
        this.server = server;
        this.state = state;
        this.host = host;
        this.port = port;
        wasOutgoing = state == State.WAIT_FOR_RESPONSE;
    }

    // Closes this peer.
    abstract void close();

    /**
     * Send a message to this peer. Validates the state first.
     */
    public void sendMessage(Message message) {
        sendMessage(message, () -> {});
    }

    /**
     * Send a message to this peer, and then close the connection.
     */
    public void sendMessageAndClose(Message message) {
        sendMessage(message, this::close);
        deactivate();
    }

    /**
     * Implementation of the actual sendMessage code, to allow default parameters.
     */
    private void sendMessage(Message message, Runnable onSent) {
        State state = getState();
        if (state == State.ACTIVE) {
            sendMessageInternal(message, onSent);
        } else if (state != State.CLOSED && state != State.INACTIVE) {
            final String err = "handshake must be completed first";
            ServerMain.log.info("Closing connection to " + name + ": " + err);
            sendMessageInternal(new InvalidProtocol(err), this::close);
        }
    }

    /**
     * Send a message to this peer, regardless of state.
     */
    protected void sendMessageInternal(Message message) {
        sendMessageInternal(message, () -> {
        });
    }

    /**
     * Send a message to this peer, regardless of state. Allows a function to run after the message is sent.
     */
    protected void sendMessageInternal(Message message, Runnable onSent) {
        message.setFriendlyName(name);
        ServerMain.log.info(name + " sent: " + message.getCommand());
        outConn.messages.add(new OutgoingMessage(message.encode(), onSent));
    }

    /**
     * This method is called when a message is received from this peer.
     */
    public void receiveMessage(String message) {
        server.enqueueMessage(new ReceivedMessage(message, this));
    }

    /**
     * This method is called when a message has been received from this peer and successfuly parsed.
     */
    public void notify(Message message) {}

    public String toString() {
        return name + " (" + host + ":" + port + ")";
    }

    public boolean equals(Object other) {
        if (other instanceof PeerConnection) {
            PeerConnection rhs = (PeerConnection) other;
            return rhs.toString().equals(toString());
        }
        return false;
    }
}

class PeerTCP extends PeerConnection {
    private Socket socket;

    PeerTCP(String name, Socket socket, ServerMain server, State state) {
        super(name, server, state, socket.getInetAddress().getHostAddress(), socket.getPort());
        this.socket = socket;
        outConn = new OutgoingConnection(socket);
        outConn.start();
        IncomingConnection inConn = new IncomingConnection(socket, this);
        inConn.start();

        if (state == State.WAIT_FOR_RESPONSE) {
            ServerMain.log.info(name + ": Sending handshake request");
            sendMessageInternal(new HandshakeRequest(getLocalHost(), getLocalPort()));
        }
    }

    @Override
    void close() {
        // must be synchronised so *either* the server or the peer can initiate a close sequence
        synchronized (this) {
            if (state == State.CLOSED) {
                return;
            }
            ServerMain.log.info("Connection to peer `" + name + "` closed.");

            try {
                socket.close();
            } catch (IOException e) {
                ServerMain.log.severe("Error closing socket: " + e.getMessage());
            }
            state = State.CLOSED;

            server.closeConnection(this);
        }
    }


}

class PeerUDP extends PeerConnection {
    private HashMap<String, RetryThread> retryThreads = new HashMap<>();

    private class RetryThread extends Thread {
        private Message message;
        private PeerUDP parent;
        private final int RETRY_COUNT;
        private final int RETRY_TIME;

        public RetryThread(PeerUDP parent, Message message) {
            this.parent = parent;
            this.message = message;

            // Load settings, or use default value
            int retryTime;
            int retryCount;
            try {
                retryCount = Integer.parseInt(Configuration.getConfigurationValue("udpRetries"));
            } catch (NumberFormatException ignored) {
                retryCount = 5;
            }

            try {
                retryTime = Integer.parseInt(Configuration.getConfigurationValue("udpTimeout"));
            } catch (NumberFormatException ignored) {
                retryTime = 1000;
            }

            RETRY_COUNT = retryCount;
            RETRY_TIME = retryTime;

        }

        @Override
        public void run() {
            for (int retries = 0; retries < RETRY_COUNT; ++retries) {
                try {
                    Thread.sleep(RETRY_TIME);
                } catch (InterruptedException e) {
                    // Pretty sure this only happens if we get a successful response.
                    ServerMain.log.info("Stopping retry thread");
                    return;
                }
                ServerMain.log.info(parent.name + ": resending "  + message.getCommand() + ": expecting " + message.getSummary());
                parent.retryMessage(message);
            }
            parent.close();
        }
    }

    @Override
    void activate(String host, long port) {
        synchronized (this) {
            if (state != State.CLOSED && state != State.INACTIVE) {
                // UDP peer already has accurate host and port
                state = State.ACTIVE;
            }
        }
    }

    PeerUDP(String name, ServerMain server, State state, DatagramSocket socket, DatagramPacket packet) {
        super(name, server, state, packet.getAddress().toString().split("/")[1], packet.getPort());
        outConn = new OutgoingConnection(socket, packet);
        outConn.start();

        if (state == State.WAIT_FOR_RESPONSE) {
            ServerMain.log.info(name + ": Sending UDP handshake request");
            sendMessageInternal(new HandshakeRequest(getLocalHost(), getLocalPort()));
        }
    }

    @Override
    // Override to not close the socket, as it's shared between all peers.
    void close() {
        synchronized (this) {
            if (state == State.CLOSED) {
                return;
            }
            ServerMain.log.info("Connection to peer `" + name + "` closed.");
            state = State.CLOSED;
            server.closeConnection(this);
        }
    }

    public void retryMessage(Message message) {
        super.sendMessageInternal(message);
    }

    @Override
    protected void sendMessageInternal(Message message, Runnable onSent) {
        if (message.isRequest() && !retryThreads.containsKey(message.getSummary())) {
            ServerMain.log.info(name + ": waiting for response: " + message.getSummary());
            RetryThread thread = new RetryThread(this, message);
            retryThreads.put(message.getSummary(), thread);
            thread.start();
        }
        super.sendMessageInternal(message, onSent);
    }

    @Override
    public void notify(Message message) {
        if (!message.isRequest()) {
            ServerMain.log.info(name + ": notified response: " + message.getSummary());
            Optional.ofNullable(retryThreads.get(message.getSummary()))
                    .ifPresent(Thread::interrupt);
        }
    }
}

/**
 * A class to pair a message with a function to run when the message is sent.
 */
class OutgoingMessage {
    public final String message;
    public final Runnable onSent;

    public OutgoingMessage(String message, Runnable onSent) {
        this.message = message;
        this.onSent = onSent;
    }
}

class OutgoingConnection extends Thread {
    private Socket socket;
    private DatagramSocket udpSocket;
    private String mode;
    private DatagramPacket packet;
    // the queue of messages waiting to be sent
    final BlockingQueue<OutgoingMessage> messages = new LinkedBlockingQueue<>();

    OutgoingConnection(Socket socket) {
        this.socket = socket;
        this.mode = "tcp";
    }

    OutgoingConnection(DatagramSocket socket, DatagramPacket packet) {
        this.udpSocket = socket;
        this.mode = "udp";
        this.packet = packet;
    }

    @Override
    public void run() {
        if (this.mode.equals("tcp")) {
            try (BufferedWriter out = new BufferedWriter(new OutputStreamWriter(socket.getOutputStream(), StandardCharsets.UTF_8))) {
                while (true) {
                    OutgoingMessage message = messages.take();
                    out.write(message.message + "\n");
                    out.flush();
                    message.onSent.run();
                }
            } catch (IOException | InterruptedException e) {
                ServerMain.log.severe("Error writing to socket: " + e.getMessage());
            }
        } else {
            while (true) {
                try {
                    OutgoingMessage message = messages.take();

                    // Datagram packets need to be null terminated.
                    byte[] buffer = Arrays.copyOf(message.message.getBytes(), message.message.length() + 1);
                    buffer[buffer.length - 1] = '\0';

                    packet.setData(buffer);
                    udpSocket.send(packet);
                    message.onSent.run();
                } catch (IOException | InterruptedException | NullPointerException e) {
                    ServerMain.log.severe("Error sending packet to UDP socket: " + e.getMessage());
                }
            }
        }
    }
}

class IncomingConnection extends Thread {
    private Socket socket;
    // the PeerConnection object that will forward our received messages
    private PeerConnection consumer;

    IncomingConnection(Socket socket, PeerConnection consumer) {
        this.socket = socket;
        this.consumer = consumer;
    }


    @Override
    public void run() {
        try (BufferedReader in = new BufferedReader(new InputStreamReader(socket.getInputStream()))) {
            while (true) {
                String message = in.readLine();
                if (message != null) {
                    consumer.receiveMessage(message);
                }
            }
        } catch (IOException e) {
            if (consumer.getState() != PeerConnection.State.CLOSED) {
                ServerMain.log.severe("Error reading from socket: " + e.getMessage());
                consumer.close();
            }
        }
    }
}<|MERGE_RESOLUTION|>--- conflicted
+++ resolved
@@ -54,19 +54,11 @@
     void activate() {
         activate(host, port);
     }
-<<<<<<< HEAD
-
-=======
->>>>>>> e6f2fff6
     void activate(String host, long port) {
         synchronized (this) {
             if (state != State.CLOSED && state != State.INACTIVE) {
                 this.host = host;
-<<<<<<< HEAD
                 this.port = (int) port;
-=======
-                this.port = (int)port;
->>>>>>> e6f2fff6
                 state = State.ACTIVE;
             }
         }
