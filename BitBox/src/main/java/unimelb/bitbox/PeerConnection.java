package unimelb.bitbox;
import unimelb.bitbox.messages.HandshakeRequest;
import unimelb.bitbox.messages.InvalidProtocol;
import unimelb.bitbox.messages.Message;
import unimelb.bitbox.messages.ReceivedMessage;

import java.io.*;
import java.net.Socket;
import java.nio.charset.StandardCharsets;
import java.util.concurrent.BlockingQueue;
import java.util.concurrent.LinkedBlockingQueue;

/**
 * A PeerConnection is a combination of an OutgoingConnection (used to write to the socket) and an IncomingConnection
 * (used to read from the socket). The OutgoingConnection has a BlockingQueue; messages to be sent should be placed in
 * this queue. The IncomingConnection relays messages to the ServerThread's queue.
 */
public class PeerConnection {
    public final String name;

    private final boolean wasOutgoing;

    private Socket socket;
    private OutgoingConnection outConn;
    public final ServerMain server;
    private int port;
    private String host;

    // ELEANOR: Added INACTIVE so that a peer waiting to be closed doesn't keep sending more messages.
    public enum State {
        WAIT_FOR_REQUEST,
        WAIT_FOR_RESPONSE,
        ACTIVE,
        CLOSED,
        INACTIVE
    }
    private State state;

    // Returns the current state of the PeerConnection
    State getState() {
        synchronized (this) {
            return state;
        }
    }

    // Activate the peer connection after a handshake is complete.
    // Optionally, allow the port to be updated.
    void activate() {
        activate(host, port);
    }
    void activate(String host, int port) {
        synchronized (this) {
            if (state != State.CLOSED && state != State.INACTIVE) {
                this.host = host;
                this.port = port;
                state = State.ACTIVE;
            }
        }
    }

    private void deactivate() {
        synchronized (this) {
            state = State.INACTIVE;
        }
    }

    // Returns true if this peer was an outgoing connection (i.e. was in the peers list)
    boolean getOutgoing() {
        return wasOutgoing;
    }

    public String getLocalHost() {
        return name.split("-")[1]
                   .split(":")[0];
    }
    public int getLocalPort() {
        return Integer.parseInt(name.split("-")[1]
                                    .split(":")[1]);
    }

    // this may need to be set; if this socket came from an accepted connection,
    // we don't know what address they're hosting from until we receive a handshake request
    public String getHost() {
        return host;
    }
    public int getPort() {
        return port;
    }

    String getPlainName() {
        return name.split("-")[0];
    }

    PeerConnection(String name, Socket socket, ServerMain server, State state) {
        this.name = name;
        this.socket = socket;
        this.server = server;
        this.state = state;

        host = socket.getInetAddress().getHostAddress();
        port = socket.getPort();

        wasOutgoing = state == State.WAIT_FOR_RESPONSE;

        outConn = new OutgoingConnection(socket);
        outConn.start();

        IncomingConnection inConn = new IncomingConnection(socket, this);
        inConn.start();

        if (state == State.WAIT_FOR_RESPONSE) {
            ServerMain.log.info(name + ": Sending handshake request");
            sendMessageInternal(new HandshakeRequest(getLocalHost(), getLocalPort()));
        }
    }

    // Closes this peer.
    void close() {
        // must be synchronised so *either* the server or the peer can initiate a close sequence
        synchronized (this) {
            if (state == State.CLOSED) {
                return;
            }
            ServerMain.log.info("Connection to peer `" + name + "` closed.");

            try {
                socket.close();
            } catch (IOException e) {
                ServerMain.log.severe("Error closing socket: " + e.getMessage());
            }
            state = State.CLOSED;

            server.closeConnection(this);
        }
    }

    /**
     * Send a message to this peer. Validates the state first.
     */
    void sendMessage(Message message) {
        sendMessage(message, () -> {});
    }

    /**
     * Send a message to this peer, and then close the connection.
     */
    void sendMessageAndClose(Message message) {
        sendMessage(message, this::close);
        deactivate();
    }

    /**
     * Implementation of the actual sendMessage code, to allow default parameters.
     */
    public void sendMessage(Message message, Runnable onSent) {
        State state = getState();
        if (state == State.ACTIVE) {
            sendMessageInternal(message, onSent);
        } else if (state != State.CLOSED && state != State.INACTIVE){
            final String err = "handshake must be completed first";
            ServerMain.log.info("Closing connection to " + name + ": " + err);
            sendMessageInternal(new InvalidProtocol(err), this::close);
        }
    }

    /**
     * Send a message to this peer, regardless of state.
     */
    private void sendMessageInternal(Message message) {
        sendMessageInternal(message, () -> {});
    }

    /**
     * Send a message to this peer, regardless of state. Allows a function to run after the message is sent.
     */
    private void sendMessageInternal(Message message, Runnable onSent) {
        message.setFriendlyName(name);
        ServerMain.log.info(name + " sent: " + message.getType());
        outConn.messages.add(new OutgoingMessage(message.encode(), onSent));
    }

    /**
     * This method is called when a message is received from this peer.
     */
    void receiveMessage(String message) {
        server.enqueueMessage(new ReceivedMessage(message, this));
    }

    public String toString() {
        return name + " (" + host + ":" + port + ")";
    }
    public boolean equals(Object other) {
        if (other instanceof PeerConnection) {
            PeerConnection rhs = (PeerConnection)other;
            return rhs.toString().equals(toString());
        }
        return false;
    }
}

/**
 * A class to pair a message with a function to run when the message is sent.
 */
class OutgoingMessage {
    public final String message;
    public final Runnable onSent;

    public OutgoingMessage(String message, Runnable onSent) {
        this.message = message;
        this.onSent = onSent;
    }
}

class OutgoingConnection extends Thread {
    private Socket socket;
    // the queue of messages waiting to be sent
    final BlockingQueue<OutgoingMessage> messages = new LinkedBlockingQueue<>();

    OutgoingConnection(Socket socket) {
        this.socket = socket;
    }

    @Override
    public void run() {
        try (BufferedWriter out = new BufferedWriter(new OutputStreamWriter(socket.getOutputStream(), StandardCharsets.UTF_8))) {
            while (true) {
                OutgoingMessage message = messages.take();
                out.write(message.message + "\n");
                out.flush();
                message.onSent.run();
            }
        } catch (IOException | InterruptedException e) {
            ServerMain.log.severe("Error writing to socket: " + e.getMessage());
        }
    }
}

class IncomingConnection extends Thread {
    private Socket socket;
    // the PeerConnection object that will forward our received messages
    private PeerConnection consumer;

    IncomingConnection(Socket socket, PeerConnection consumer) {
        this.socket = socket;
        this.consumer = consumer;
    }

    @Override
    public void run() {
        try (BufferedReader in = new BufferedReader(new InputStreamReader(socket.getInputStream()))) {
            while (true) {
                String message = in.readLine();
<<<<<<< HEAD
                if (message != null) {
                    consumer.receiveMessage(message);
                } else {
                    consumer.close();
=======
                if (message == null) {
                    consumer.close();
                    break;
>>>>>>> 6c0affc1
                }
                consumer.receiveMessage(message);
            }
        } catch (IOException e) {
            if (consumer.getState() != PeerConnection.State.CLOSED) {
                ServerMain.log.severe("Error reading from socket: " + e.getMessage());
                consumer.close();
            }
        }
    }
}<|MERGE_RESOLUTION|>--- conflicted
+++ resolved
@@ -250,16 +250,9 @@
         try (BufferedReader in = new BufferedReader(new InputStreamReader(socket.getInputStream()))) {
             while (true) {
                 String message = in.readLine();
-<<<<<<< HEAD
-                if (message != null) {
-                    consumer.receiveMessage(message);
-                } else {
-                    consumer.close();
-=======
                 if (message == null) {
                     consumer.close();
                     break;
->>>>>>> 6c0affc1
                 }
                 consumer.receiveMessage(message);
             }
