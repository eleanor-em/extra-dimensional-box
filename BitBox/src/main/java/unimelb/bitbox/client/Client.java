--- conflicted
+++ resolved
@@ -1,4 +1,3 @@
-<<<<<<< HEAD
 package unimelb.bitbox.client;
 
 import org.apache.commons.cli.*;
@@ -166,174 +165,4 @@
         authRequest.append("identity", ident);
         return authRequest.toJson();
     }
-
-=======
-package unimelb.bitbox.client;
-
-import org.apache.commons.cli.*;
-import org.bouncycastle.jce.provider.BouncyCastleProvider;
-import org.bouncycastle.openssl.PEMKeyPair;
-import org.bouncycastle.openssl.PEMParser;
-import org.bouncycastle.openssl.jcajce.JcaPEMKeyConverter;
-import unimelb.bitbox.util.Crypto;
-import unimelb.bitbox.util.HostPort;
-import unimelb.bitbox.util.JsonDocument;
-import unimelb.bitbox.util.ResponseFormatException;
-
-import org.json.simple.parser.ParseException;
-import javax.crypto.BadPaddingException;
-import javax.crypto.IllegalBlockSizeException;
-import javax.crypto.NoSuchPaddingException;
-import javax.crypto.SecretKey;
-import java.io.*;
-import java.net.Socket;
-import java.net.UnknownHostException;
-import java.security.*;
-
-/**
- * Contains the main method for the Client.
- */
-public class Client {
-    /**
-     * As per the specification.
-     */
-    private static final String PRIVATE_KEY_FILE = "bitboxclient_rsa";
-
-    /**
-     * Generates the command line options object as per the specification.
-     * @return the created Options
-     */
-    private static Options generateCLIOptions() {
-        Options options = new Options();
-        options.addOption("c", "command", true, "command to run");
-        options.addOption("s", "server-address", true, "address of the server peer");
-        options.addOption("p", "peer-address", true, "peer to connect to or disconnect from");
-        options.addOption("i", "identity", true, "identity to use for connection");
-        return options;
-    }
-
-    /**
-     * Loads our private key from the set file.
-     * @return the created private key object
-     * @throws IOException in case of IO error
-     */
-    private static PrivateKey getPrivateKey()
-            throws IOException {
-        Security.addProvider(new BouncyCastleProvider());
-        PEMParser pemParser = new PEMParser(new FileReader(new File(Client.PRIVATE_KEY_FILE)));
-        JcaPEMKeyConverter converter = new JcaPEMKeyConverter().setProvider("BC");
-        KeyPair kp = converter.getKeyPair((PEMKeyPair)pemParser.readObject());
-        return kp.getPrivate();
-    }
-
-    public static void main(String[] args) {
-        // Parse the command line options
-        CommandLineParser parser = new DefaultParser();
-        CommandLine opts;
-        try {
-            opts = parser.parse(generateCLIOptions(), args);
-        } catch (org.apache.commons.cli.ParseException e) {
-            System.out.println("Failed to parse command line options: " + e.getMessage());
-            return;
-        }
-
-        // Extract the user identity from the options
-        String ident = opts.getOptionValue("i");
-        if (ident == null) {
-            System.out.println("missing command line option: -i");
-            return;
-        }
-
-        // Find the address we want to connect to, and create the message to be sent post-authentication
-        HostPort hostPort;
-        ClientMessage message;
-        try {
-            // Load the server address and perform error checking
-            String serverAddress = opts.getOptionValue("s");
-            if (serverAddress == null) {
-                System.out.println("missing command line option: -s");
-                return;
-            }
-            hostPort = new HostPort(serverAddress);
-
-            message = ClientMessage.generateMessage(opts);
-        } catch (IllegalArgumentException e) {
-            System.out.println("Failed to parse command line options: " + e.getMessage());
-            return;
-        }
-
-        // Load the private key
-        PrivateKey privateKey;
-        try {
-            privateKey = getPrivateKey();
-        } catch (IOException e) {
-            System.out.println("Error reading private key: " + e.getMessage());
-            return;
-        }
-
-        // Connect to the server
-        Socket socket;
-        try {
-            socket = new Socket(hostPort.hostname, hostPort.port);
-        } catch (UnknownHostException e) {
-            System.out.println("invalid hostname: " + hostPort.hostname);
-            return;
-        } catch (IOException e) {
-            System.out.println("failed creating socket: " + e.getMessage());
-            return;
-        }
-
-        // Create streams
-        try (BufferedWriter out = new BufferedWriter(new OutputStreamWriter(socket.getOutputStream()));
-             BufferedReader in = new BufferedReader(new InputStreamReader(socket.getInputStream()))) {
-            // Send authentication request
-            out.write(generateAuthRequest(ident) + "\n");
-            out.flush();
-
-            // Wait for authentication response
-            AuthResponse response = new AuthResponse(in.readLine());
-            if (response.isError()) {
-                System.out.println("Authentication failure: " + response.getMessage());
-                return;
-            }
-            SecretKey key = response.decryptKey(privateKey);
-
-            // Send encrypted message
-            out.write(Crypto.encryptMessage(key, message.encoded()) + "\n");
-            out.flush();
-
-            // Wait for response
-            String encryptedResponse = in.readLine();
-            if (encryptedResponse != null) {
-                System.out.println(Crypto.decryptMessage(key, encryptedResponse));
-            }
-        } catch (IOException e) {
-            System.out.println("Error reading/writing socket: " + e.getMessage());
-        } catch (ParseException | ResponseFormatException e) {
-            System.out.println("Peer sent invalid response: " + e.getMessage());
-        } catch (NoSuchPaddingException | NoSuchAlgorithmException | InvalidKeyException | IllegalBlockSizeException
-                | BadPaddingException e) {
-            System.out.println("Error decrypting secret key: " + e.getMessage());
-        } finally {
-            // Make sure we close the socket!
-            try {
-                socket.close();
-            } catch (IOException e) {
-                System.out.println("Error closing socket: " + e.getMessage());
-            }
-        }
-    }
-
-    /**
-     * Generates an authentication request for the provided identity.
-     * @param ident the identity to request authentication for
-     * @return the JSON message to send
-     */
-    private static String generateAuthRequest(String ident) {
-        JsonDocument authRequest = new JsonDocument();
-        authRequest.append("command", "AUTH_REQUEST");
-        authRequest.append("identity", ident);
-        return authRequest.toJson();
-    }
->>>>>>> e6f2fff6
 }