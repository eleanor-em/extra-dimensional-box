package unimelb.bitbox.client;

<<<<<<< HEAD
import unimelb.bitbox.PeerConnection;
import unimelb.bitbox.ServerMain;
import org.json.simple.parser.ParseException;
=======
>>>>>>> 6685114b
import unimelb.bitbox.util.*;

import javax.crypto.BadPaddingException;
import javax.crypto.IllegalBlockSizeException;
import javax.crypto.NoSuchPaddingException;
import javax.crypto.SecretKey;
import java.io.*;
import java.net.ServerSocket;
import java.net.Socket;
import java.security.InvalidKeyException;
import java.security.NoSuchAlgorithmException;
import java.util.ArrayList;
import java.util.Optional;

/**
 * An example class that acts as a server for the client.
 * To integrate with the project, this code should be adapted to fit into ServerMain.
 */
<<<<<<< HEAD
public class Server implements Runnable {
    // ELEANOR: Nothing needs to be static here; since we instantiate the class, better to be consistent.
    private final int clientPort = Integer.parseInt(Configuration.getConfigurationValue("clientPort"));
    private final String authorized_keys = Configuration.getConfigurationValue("authorized_keys");
    private final ArrayList<SSHPublicKey> keys = new ArrayList<>();
    private SecretKey key;
    private boolean authenticated;
    private ServerMain server;
=======
public class Server {
    private static final int clientPort = Integer.parseInt(Configuration.getConfigurationValue("clientPort"));
    private static final String authorized_keys = Configuration.getConfigurationValue("authorized_keys");
    private static final ArrayList<SSHPublicKey> keys = new ArrayList<>();
    private static SecretKey key;
    private static boolean authenticated;
>>>>>>> 6685114b

    public static void main(String[] args) {
        // Load the public keys
        String[] keyStrings = authorized_keys.split(",");
        for (String keyString : keyStrings) {
            try {
                keys.add(new SSHPublicKey(keyString));
            } catch (InvalidKeyException e) {
                System.out.println("warning: invalid keystring " + keyString + ": " + e.getMessage());
            }
        }

        // Accept connections repeatedly.
        try (ServerSocket serverSocket = new ServerSocket(clientPort)) {
            while (true) {
                authenticated = false;
                Socket socket = serverSocket.accept();

                // Open the read/write streams and process messages until the socket closes
                try (BufferedWriter out = new BufferedWriter(new OutputStreamWriter(socket.getOutputStream()));
                     BufferedReader in = new BufferedReader(new InputStreamReader(socket.getInputStream()))) {
                    while (true) {
                        // Read a message, and pass it to the handler
                        String message = in.readLine();
                        if (message != null) {
                            try {
                                handleMessage(message, out);
                            } catch (ParseException | ResponseFormatException e) {
                                System.out.println("malformed message: " + e.getMessage());
                            }
                        } else {
                            // If we received null, the client disconnected
                            break;
                        }
                    }
                } catch (IOException | IllegalBlockSizeException | InvalidKeyException | BadPaddingException
                        | NoSuchAlgorithmException | NoSuchPaddingException | IllegalArgumentException e) {
                    e.printStackTrace();
                }
            }
        } catch (IOException e) {
            e.printStackTrace();
        }
    }

<<<<<<< HEAD
    private void handleMessage(String message, BufferedWriter out)
=======

    private static void handleMessage(String message, BufferedWriter out)
>>>>>>> 6685114b
            throws IOException, IllegalBlockSizeException, InvalidKeyException, BadPaddingException,
            NoSuchAlgorithmException, NoSuchPaddingException, ResponseFormatException, ParseException {
        System.out.println(message);
        // Parse the message. If there is a payload key, then we need to decrypt the payload to get the actual message
        JsonDocument document = JsonDocument.parse(message);
        if (document.containsKey("payload")) {
            document = JsonDocument.parse(Crypto.decryptMessage(key, message));
        }

        // Generate a response
        JsonDocument response = new JsonDocument();

        String command = document.require("command");
        Optional<String> maybeIdent = document.get("identity");
        switch (command) {
            case "AUTH_REQUEST":

                response.append("command", "AUTH_RESPONSE");

                // Look up the provided ident in our list of keys to find the relevant key
                // (if there are several matching idents, just pick the first)

                Optional<SSHPublicKey> matchedKey = keys.stream()
                        .filter(key -> key.getIdent().equals(maybeIdent.orElse("")))
                        .findFirst();
                if (matchedKey.isPresent()) {
                    try {
                        // We attempt to generate a key, and then encrypt it with the looked-up public key
                        key = Crypto.generateSecretKey();
                        response.append("AES128", Crypto.encryptSecretKey(key, matchedKey.get().getKey()));
                        response.append("status", true);
                        response.append("message", "public key found");
                    } catch (NoSuchAlgorithmException | NoSuchPaddingException | BadPaddingException
                            | IllegalBlockSizeException | InvalidKeyException e) {
                        // In case the crypto algorithms failed, we send a failure response
                        System.out.println("Failed encryption: " + e.getMessage());
                        response.append("status", false);
                        response.append("message", "error generating key");
                    }
                } else {
                    // If the ident wasn't found, inform the user
                    response.append("status", false);
                    response.append("message", "public key not found");
                }
                break;

<<<<<<< HEAD
        case "LIST_PEERS_REQUEST":
            response.append("command", "LIST_PEERS_RESPONSE");

            // add all peers currently connected to and previously
            // connected to by this peer
            ArrayList<JsonDocument> peers = new ArrayList<>();
            for (PeerConnection peer: server.getPeers()){
                JsonDocument peerItem = new JsonDocument();
                peerItem.append("host", peer.getHost());
                peerItem.append("port", peer.getPort());
                peers.add(peerItem);
            }
            response.append("peers", peers);
            break;

        case "CONNECT_PEER_REQUEST":
            response.append("command", "CONNECT_PEER_RESPONSE");

            String host = document.require("host");
            int port = document.require("port");
            final String SUCCESS = "connected to peer";
            String reply = SUCCESS;
            server.addPeerAddress(host + ":" + port);
            if (!server.tryPeer(host, port)){
                reply = "connection failed";
            }
            response.append("status", reply == SUCCESS);
            response.append("message", reply);
            break;

        case "DISCONNECT_PEER_REQUEST":
            // This is just some dummy data to show a full client procedure
            response.append("command", "DISCONNECT_PEER_RESPONSE");

        //                ArrayList<Document> peers = new ArrayList<>();
        //                Document dummyPeer = new Document();
        //                dummyPeer.append("host", "bigdata.cis.unimelb.edu.au");
        //                dummyPeer.append("port", 8500L);
        //                peers.add(dummyPeer);
        //
        //                response.append("peers", peers);
            break;
=======
            case "LIST_PEERS_REQUEST":
                // This is just some dummy data to show a full client procedure
                response.append("command", "LIST_PEERS_RESPONSE");

                ArrayList<Document> peers = new ArrayList<>();
                Document dummyPeer = new Document();
                dummyPeer.append("host", "bigdata.cis.unimelb.edu.au");
                dummyPeer.append("port", 8500L);
                peers.add(dummyPeer);

                response.append("peers", peers);
                break;
>>>>>>> 6685114b
        }

        String responseMessage = response.toJson();

        if (authenticated) {
            responseMessage = Crypto.encryptMessage(key, responseMessage);
        }
        out.write(responseMessage + "\n");
        out.flush();

        authenticated = true;
    }
}<|MERGE_RESOLUTION|>--- conflicted
+++ resolved
@@ -1,11 +1,8 @@
 package unimelb.bitbox.client;
 
-<<<<<<< HEAD
 import unimelb.bitbox.PeerConnection;
 import unimelb.bitbox.ServerMain;
 import org.json.simple.parser.ParseException;
-=======
->>>>>>> 6685114b
 import unimelb.bitbox.util.*;
 
 import javax.crypto.BadPaddingException;
@@ -24,7 +21,6 @@
  * An example class that acts as a server for the client.
  * To integrate with the project, this code should be adapted to fit into ServerMain.
  */
-<<<<<<< HEAD
 public class Server implements Runnable {
     // ELEANOR: Nothing needs to be static here; since we instantiate the class, better to be consistent.
     private final int clientPort = Integer.parseInt(Configuration.getConfigurationValue("clientPort"));
@@ -33,14 +29,6 @@
     private SecretKey key;
     private boolean authenticated;
     private ServerMain server;
-=======
-public class Server {
-    private static final int clientPort = Integer.parseInt(Configuration.getConfigurationValue("clientPort"));
-    private static final String authorized_keys = Configuration.getConfigurationValue("authorized_keys");
-    private static final ArrayList<SSHPublicKey> keys = new ArrayList<>();
-    private static SecretKey key;
-    private static boolean authenticated;
->>>>>>> 6685114b
 
     public static void main(String[] args) {
         // Load the public keys
@@ -86,12 +74,7 @@
         }
     }
 
-<<<<<<< HEAD
     private void handleMessage(String message, BufferedWriter out)
-=======
-
-    private static void handleMessage(String message, BufferedWriter out)
->>>>>>> 6685114b
             throws IOException, IllegalBlockSizeException, InvalidKeyException, BadPaddingException,
             NoSuchAlgorithmException, NoSuchPaddingException, ResponseFormatException, ParseException {
         System.out.println(message);
@@ -138,7 +121,6 @@
                 }
                 break;
 
-<<<<<<< HEAD
         case "LIST_PEERS_REQUEST":
             response.append("command", "LIST_PEERS_RESPONSE");
 
@@ -181,20 +163,6 @@
         //
         //                response.append("peers", peers);
             break;
-=======
-            case "LIST_PEERS_REQUEST":
-                // This is just some dummy data to show a full client procedure
-                response.append("command", "LIST_PEERS_RESPONSE");
-
-                ArrayList<Document> peers = new ArrayList<>();
-                Document dummyPeer = new Document();
-                dummyPeer.append("host", "bigdata.cis.unimelb.edu.au");
-                dummyPeer.append("port", 8500L);
-                peers.add(dummyPeer);
-
-                response.append("peers", peers);
-                break;
->>>>>>> 6685114b
         }
 
         String responseMessage = response.toJson();
