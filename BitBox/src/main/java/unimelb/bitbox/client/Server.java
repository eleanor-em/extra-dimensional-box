package unimelb.bitbox.client;

import unimelb.bitbox.ServerMain;
import unimelb.bitbox.client.responses.ClientResponse;
import unimelb.bitbox.util.*;

import javax.crypto.SecretKey;
import java.io.*;
import java.net.ServerSocket;
import java.net.Socket;
import java.security.InvalidKeyException;
import java.util.ArrayList;
import java.util.Optional;

/**
 * An example class that acts as a server for the client.
 * To integrate with the project, this code should be adapted to fit into ServerMain.
 */
public class Server implements Runnable {
    // ELEANOR: Nothing needs to be static here; since we instantiate the class, better to be consistent.
    private final int clientPort = Integer.parseInt(Configuration.getConfigurationValue("clientPort"));
    private final String authorized_keys = Configuration.getConfigurationValue("authorized_keys");
    private final ArrayList<SSHPublicKey> keys = new ArrayList<>();
    private SecretKey key;
    private boolean authenticated;
    private ServerMain server;

    public Server(ServerMain server) {
        this.server = server;
    }

    @Override
    public void run() {
        // Load the public keys
        String[] keyStrings = authorized_keys.split(",");
        for (String keyString : keyStrings) {
            try {
                keys.add(new SSHPublicKey(keyString.trim()));
            } catch (InvalidKeyException e) {
                ServerMain.log.warning("invalid keystring " + keyString + ": " + e.getMessage());
            }
        }

        // Accept connections repeatedly.
        try (ServerSocket serverSocket = new ServerSocket(clientPort)) {
            while (!serverSocket.isClosed()) {
                authenticated = false;
                Socket socket = serverSocket.accept();
<<<<<<< HEAD
                ServerMain.log.info("Received client connection from " + socket.getInetAddress().toString() + ":" + socket.getPort());
=======
                ServerMain.log.info("Received connection: " + socket.getInetAddress().toString() + ":" + socket.getPort());
>>>>>>> 6450cdd9

                // Open the read/write streams and process messages until the socket closes
                try (BufferedWriter out = new BufferedWriter(new OutputStreamWriter(socket.getOutputStream()));
                     BufferedReader in = new BufferedReader(new InputStreamReader(socket.getInputStream()))) {
                    String message;
                    while ((message = in.readLine()) != null) {
                        // Read a message, and pass it to the handler
<<<<<<< HEAD
                        try {
                            handleMessage(message, out);
                        } catch (ParseException ignored) {
                            ServerMain.log.warning("parse error: \"" + message + "\"");
                        } catch (ResponseFormatException e) {
                            ServerMain.log.warning("malformed message: " + e.getMessage());
=======
                        String message = in.readLine();
                        if (message != null) {
                            try {
                                out.write(handleMessage(message).toJson() + "\n");
                                out.flush();
                            } catch (ResponseFormatException e) {
                                ServerMain.log.warning("malformed message: " + e.getMessage());
                            }
                        } else {
                            // If we received null, the client disconnected
                            break;
>>>>>>> 6450cdd9
                        }
                    }
                } catch (IOException | CryptoException e) {
                    ServerMain.log.warning("Error while responding to client:");
                    e.printStackTrace();
                }
            }
        } catch (IOException e) {
            ServerMain.log.severe("Error with server socket:");
            e.printStackTrace();
        }
    }

<<<<<<< HEAD
    private void handleMessage(String message, BufferedWriter out)
            throws IOException, IllegalBlockSizeException, InvalidKeyException, BadPaddingException,
            NoSuchAlgorithmException, NoSuchPaddingException, ResponseFormatException, ParseException {
=======
    private JsonDocument handleMessage(String message)
            throws CryptoException, ResponseFormatException {
>>>>>>> 6450cdd9
        // Parse the message. If there is a payload key, then we need to decrypt the payload to get the actual message
        JsonDocument document = JsonDocument.parse(message);
        if (document.containsKey("payload")) {
            document = Crypto.decryptMessage(key, document);
        }
        ServerMain.log.info("Received from client: " + document.toJson());

        // Generate a response
        JsonDocument response = new JsonDocument();

        String command = document.require("command");

        // Auth requests need to be handled separately because they rely on key data
        if (command.equals("AUTH_REQUEST")) {
            String ident = document.require("identity");
            response.append("command", "AUTH_RESPONSE");

            // Look up the provided ident in our list of keys to find the relevant key
            // (if there are several matching idents, just pick the first)
            Optional<SSHPublicKey> matchedKey = keys.stream()
                    .filter(key -> key.getIdent().equals(ident))
                    .findFirst();
            if (matchedKey.isPresent()) {
                try {
                    // We attempt to generate a key, and then encrypt it with the looked-up public key
                    key = Crypto.generateSecretKey();
                    response.append("AES128", Crypto.encryptSecretKey(key, matchedKey.get().getKey()));
                    response.append("status", true);
                    response.append("message", "public key found");
                } catch (CryptoException e) {
                    // In case the crypto algorithms failed, we send a failure response
<<<<<<< HEAD
                    ServerMain.log.severe("Failed encryption: " + e.getMessage());
=======
                    e.printStackTrace();
                    ServerMain.log.warning("Failed encryption: " + e.getMessage());
>>>>>>> 6450cdd9
                    response.append("status", false);
                    response.append("message", "error generating key: " + e.toString());
                }
            } else {
                // If the ident wasn't found, inform the user
                response.append("status", false);
                response.append("message", "public key not found");
            }
        } else {
            response = ClientResponse.getResponse(command, server, document);
        }

<<<<<<< HEAD
        String responseMessage = response.toJson();

        ServerMain.log.info("Unencrypted message: " + responseMessage);
=======
        ServerMain.log.info("Sending client: " + response.toJson());
>>>>>>> 6450cdd9
        if (authenticated) {
            response = Crypto.encryptMessage(key, response);
        }
<<<<<<< HEAD
        ServerMain.log.info("Replied to client: " + responseMessage);
        out.write(responseMessage + "\n");
        out.flush();
=======
>>>>>>> 6450cdd9

        authenticated = true;
        return response;
    }
}<|MERGE_RESOLUTION|>--- conflicted
+++ resolved
@@ -46,11 +46,7 @@
             while (!serverSocket.isClosed()) {
                 authenticated = false;
                 Socket socket = serverSocket.accept();
-<<<<<<< HEAD
                 ServerMain.log.info("Received client connection from " + socket.getInetAddress().toString() + ":" + socket.getPort());
-=======
-                ServerMain.log.info("Received connection: " + socket.getInetAddress().toString() + ":" + socket.getPort());
->>>>>>> 6450cdd9
 
                 // Open the read/write streams and process messages until the socket closes
                 try (BufferedWriter out = new BufferedWriter(new OutputStreamWriter(socket.getOutputStream()));
@@ -58,27 +54,12 @@
                     String message;
                     while ((message = in.readLine()) != null) {
                         // Read a message, and pass it to the handler
-<<<<<<< HEAD
-                        try {
-                            handleMessage(message, out);
-                        } catch (ParseException ignored) {
-                            ServerMain.log.warning("parse error: \"" + message + "\"");
-                        } catch (ResponseFormatException e) {
-                            ServerMain.log.warning("malformed message: " + e.getMessage());
-=======
-                        String message = in.readLine();
-                        if (message != null) {
                             try {
                                 out.write(handleMessage(message).toJson() + "\n");
                                 out.flush();
                             } catch (ResponseFormatException e) {
                                 ServerMain.log.warning("malformed message: " + e.getMessage());
                             }
-                        } else {
-                            // If we received null, the client disconnected
-                            break;
->>>>>>> 6450cdd9
-                        }
                     }
                 } catch (IOException | CryptoException e) {
                     ServerMain.log.warning("Error while responding to client:");
@@ -91,14 +72,8 @@
         }
     }
 
-<<<<<<< HEAD
-    private void handleMessage(String message, BufferedWriter out)
-            throws IOException, IllegalBlockSizeException, InvalidKeyException, BadPaddingException,
-            NoSuchAlgorithmException, NoSuchPaddingException, ResponseFormatException, ParseException {
-=======
     private JsonDocument handleMessage(String message)
             throws CryptoException, ResponseFormatException {
->>>>>>> 6450cdd9
         // Parse the message. If there is a payload key, then we need to decrypt the payload to get the actual message
         JsonDocument document = JsonDocument.parse(message);
         if (document.containsKey("payload")) {
@@ -130,12 +105,8 @@
                     response.append("message", "public key found");
                 } catch (CryptoException e) {
                     // In case the crypto algorithms failed, we send a failure response
-<<<<<<< HEAD
-                    ServerMain.log.severe("Failed encryption: " + e.getMessage());
-=======
                     e.printStackTrace();
                     ServerMain.log.warning("Failed encryption: " + e.getMessage());
->>>>>>> 6450cdd9
                     response.append("status", false);
                     response.append("message", "error generating key: " + e.toString());
                 }
@@ -148,22 +119,10 @@
             response = ClientResponse.getResponse(command, server, document);
         }
 
-<<<<<<< HEAD
-        String responseMessage = response.toJson();
-
-        ServerMain.log.info("Unencrypted message: " + responseMessage);
-=======
         ServerMain.log.info("Sending client: " + response.toJson());
->>>>>>> 6450cdd9
         if (authenticated) {
             response = Crypto.encryptMessage(key, response);
         }
-<<<<<<< HEAD
-        ServerMain.log.info("Replied to client: " + responseMessage);
-        out.write(responseMessage + "\n");
-        out.flush();
-=======
->>>>>>> 6450cdd9
 
         authenticated = true;
         return response;
