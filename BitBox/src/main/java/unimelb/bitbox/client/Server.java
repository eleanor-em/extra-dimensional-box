--- conflicted
+++ resolved
@@ -117,52 +117,6 @@
                     response.append("status", false);
                     response.append("message", "error generating key");
                 }
-<<<<<<< HEAD
-                break;
-
-            case "LIST_PEERS_REQUEST":
-                response.append("command", "LIST_PEERS_RESPONSE");
-
-                // add all peers currently connected to and previously
-                // connected to by this peer
-                ArrayList<JsonDocument> peers = new ArrayList<>();
-                for (PeerConnection peer : server.getActivePeers()) {
-                    JsonDocument peerItem = new JsonDocument();
-                    peerItem.append("host", peer.getHost());
-                    peerItem.append("port", peer.getPort());
-                    peers.add(peerItem);
-                }
-                response.append("peers", peers);
-                break;
-
-            case "CONNECT_PEER_REQUEST":
-                response.append("command", "CONNECT_PEER_RESPONSE");
-
-                String host = document.require("host");
-                int port = document.require("port");
-                final String SUCCESS = "connected to peer";
-                String reply = SUCCESS;
-                server.addPeerAddress(host + ":" + port);
-                if (!server.tryPeer(host, port)) {
-                    reply = "connection failed";
-                }
-                response.append("status", reply == SUCCESS);
-                response.append("message", reply);
-                break;
-
-            case "DISCONNECT_PEER_REQUEST":
-                // This is just some dummy data to show a full client procedure
-                response.append("command", "DISCONNECT_PEER_RESPONSE");
-
-                //                ArrayList<Document> peers = new ArrayList<>();
-                //                Document dummyPeer = new Document();
-                //                dummyPeer.append("host", "bigdata.cis.unimelb.edu.au");
-                //                dummyPeer.append("port", 8500L);
-                //                peers.add(dummyPeer);
-                //
-                //                response.append("peers", peers);
-                break;
-=======
             } else {
                 // If the ident wasn't found, inform the user
                 response.append("status", false);
@@ -170,7 +124,6 @@
             }
         } else {
             response = ClientResponse.getResponse(command, server, document);
->>>>>>> ba253070
         }
 
         String responseMessage = response.toJson();
