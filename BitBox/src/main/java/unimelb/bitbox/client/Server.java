<<<<<<< HEAD
package unimelb.bitbox.client;

import unimelb.bitbox.PeerConnection;
import unimelb.bitbox.ServerMain;
import org.json.simple.parser.ParseException;
import unimelb.bitbox.util.*;

import javax.crypto.BadPaddingException;
import javax.crypto.IllegalBlockSizeException;
import javax.crypto.NoSuchPaddingException;
import javax.crypto.SecretKey;
import java.io.*;
import java.net.ServerSocket;
import java.net.Socket;
import java.security.InvalidKeyException;
import java.security.NoSuchAlgorithmException;
import java.util.ArrayList;
import java.util.Optional;

/**
 * An example class that acts as a server for the client.
 * To integrate with the project, this code should be adapted to fit into ServerMain.
 */
public class Server implements Runnable {
    // ELEANOR: Nothing needs to be static here; since we instantiate the class, better to be consistent.
    private final int clientPort = Integer.parseInt(Configuration.getConfigurationValue("clientPort"));
    private final String authorized_keys = Configuration.getConfigurationValue("authorized_keys");
    private final ArrayList<SSHPublicKey> keys = new ArrayList<>();
    private SecretKey key;
    private boolean authenticated;
    private ServerMain server;

    public Server(ServerMain server){
        this.server = server;
    }

    @Override
    public void run(){
        // Load the public keys
        String[] keyStrings = authorized_keys.split(",");
        for (String keyString : keyStrings) {
            try {
                keys.add(new SSHPublicKey(keyString));
            } catch (InvalidKeyException e) {
                System.out.println("warning: invalid keystring " + keyString + ": " + e.getMessage());
            }
        }

        // Accept connections repeatedly.
        try (ServerSocket serverSocket = new ServerSocket(clientPort)) {
            while (true) {
                authenticated = false;
                Socket socket = serverSocket.accept();

                // Open the read/write streams and process messages until the socket closes
                try (BufferedWriter out = new BufferedWriter(new OutputStreamWriter(socket.getOutputStream()));
                     BufferedReader in = new BufferedReader(new InputStreamReader(socket.getInputStream()))) {
                    while (true) {
                        // Read a message, and pass it to the handler
                        String message = in.readLine();
                        if (message != null) {
                            try {
                                handleMessage(message, out);
                            } catch (ParseException | ResponseFormatException e) {
                                System.out.println("malformed message: " + e.getMessage());
                            }
                        } else {
                            // If we received null, the client disconnected
                            break;
                        }
                    }
                } catch (IOException | IllegalBlockSizeException | InvalidKeyException | BadPaddingException
                        | NoSuchAlgorithmException | NoSuchPaddingException | IllegalArgumentException e) {
                    e.printStackTrace();
                }
            }
        } catch (IOException e) {
            e.printStackTrace();
        }
    }

    private void handleMessage(String message, BufferedWriter out)
            throws IOException, IllegalBlockSizeException, InvalidKeyException, BadPaddingException,
            NoSuchAlgorithmException, NoSuchPaddingException, ResponseFormatException, ParseException {
        System.out.println(message);
        // Parse the message. If there is a payload key, then we need to decrypt the payload to get the actual message
        JsonDocument document = JsonDocument.parse(message);
        if (document.containsKey("payload")) {
            document = JsonDocument.parse(Crypto.decryptMessage(key, message));
        }

        // Generate a response
        JsonDocument response = new JsonDocument();

        String command = document.require("command");
        Optional<String> maybeIdent = document.get("identity");
        switch (command) {
            case "AUTH_REQUEST":

                response.append("command", "AUTH_RESPONSE");

                // Look up the provided ident in our list of keys to find the relevant key
                // (if there are several matching idents, just pick the first)

                Optional<SSHPublicKey> matchedKey = keys.stream()
                        .filter(key -> key.getIdent().equals(maybeIdent.orElse("")))
                        .findFirst();
                if (matchedKey.isPresent()) {
                    try {
                        // We attempt to generate a key, and then encrypt it with the looked-up public key
                        key = Crypto.generateSecretKey();
                        response.append("AES128", Crypto.encryptSecretKey(key, matchedKey.get().getKey()));
                        response.append("status", true);
                        response.append("message", "public key found");
                    } catch (NoSuchAlgorithmException | NoSuchPaddingException | BadPaddingException
                            | IllegalBlockSizeException | InvalidKeyException e) {
                        // In case the crypto algorithms failed, we send a failure response
                        System.out.println("Failed encryption: " + e.getMessage());
                        response.append("status", false);
                        response.append("message", "error generating key");
                    }
                } else {
                    // If the ident wasn't found, inform the user
                    response.append("status", false);
                    response.append("message", "public key not found");
                }
                break;

        case "LIST_PEERS_REQUEST":
            response.append("command", "LIST_PEERS_RESPONSE");

            // add all peers currently connected to and previously
            // connected to by this peer
            ArrayList<JsonDocument> peers = new ArrayList<>();
            for (PeerConnection peer: server.getActivePeers()){
                JsonDocument peerItem = new JsonDocument();
                peerItem.append("host", peer.getHost());
                peerItem.append("port", peer.getPort());
                peers.add(peerItem);
            }
            response.append("peers", peers);
            break;

        case "CONNECT_PEER_REQUEST":
            response.append("command", "CONNECT_PEER_RESPONSE");

            String host = document.require("host");
            int port = document.require("port");
            final String SUCCESS = "connected to peer";
            String reply = SUCCESS;
            server.addPeerAddress(host + ":" + port);
            if (!server.tryPeer(host, port)){
                reply = "connection failed";
            }
            response.append("status", reply == SUCCESS);
            response.append("message", reply);
            break;

        case "DISCONNECT_PEER_REQUEST":
            // This is just some dummy data to show a full client procedure
            response.append("command", "DISCONNECT_PEER_RESPONSE");

        //                ArrayList<Document> peers = new ArrayList<>();
        //                Document dummyPeer = new Document();
        //                dummyPeer.append("host", "bigdata.cis.unimelb.edu.au");
        //                dummyPeer.append("port", 8500L);
        //                peers.add(dummyPeer);
        //
        //                response.append("peers", peers);
            break;
        }

        String responseMessage = response.toJson();

        if (authenticated) {
            responseMessage = Crypto.encryptMessage(key, responseMessage);
        }
        out.write(responseMessage + "\n");
        out.flush();

        authenticated = true;
    }
=======
package unimelb.bitbox.client;

import unimelb.bitbox.PeerConnection;
import unimelb.bitbox.ServerMain;
import org.json.simple.parser.ParseException;
import unimelb.bitbox.util.*;

import javax.crypto.BadPaddingException;
import javax.crypto.IllegalBlockSizeException;
import javax.crypto.NoSuchPaddingException;
import javax.crypto.SecretKey;
import java.io.*;
import java.net.ServerSocket;
import java.net.Socket;
import java.security.InvalidKeyException;
import java.security.NoSuchAlgorithmException;
import java.util.ArrayList;
import java.util.Optional;

/**
 * An example class that acts as a server for the client.
 * To integrate with the project, this code should be adapted to fit into ServerMain.
 */
public class Server implements Runnable {
    // ELEANOR: Nothing needs to be static here; since we instantiate the class, better to be consistent.
    private final int clientPort = Integer.parseInt(Configuration.getConfigurationValue("clientPort"));
    private final String authorized_keys = Configuration.getConfigurationValue("authorized_keys");
    private final ArrayList<SSHPublicKey> keys = new ArrayList<>();
    private SecretKey key;
    private boolean authenticated;
    private ServerMain server;

    public Server(ServerMain server){
        this.server = server;
    }

    @Override
    public void run() {
        // Load the public keys
        String[] keyStrings = authorized_keys.split(",");
        for (String keyString : keyStrings) {
            try {
                keys.add(new SSHPublicKey(keyString));
            } catch (InvalidKeyException e) {
                System.out.println("warning: invalid keystring " + keyString + ": " + e.getMessage());
            }
        }

        // Accept connections repeatedly.
        try (ServerSocket serverSocket = new ServerSocket(clientPort)) {
            while (true) {
                authenticated = false;
                Socket socket = serverSocket.accept();

                // Open the read/write streams and process messages until the socket closes
                try (BufferedWriter out = new BufferedWriter(new OutputStreamWriter(socket.getOutputStream()));
                     BufferedReader in = new BufferedReader(new InputStreamReader(socket.getInputStream()))) {
                    while (true) {
                        // Read a message, and pass it to the handler
                        String message = in.readLine();
                        if (message != null) {
                            try {
                                handleMessage(message, out);
                            } catch (ParseException | ResponseFormatException e) {
                                System.out.println("malformed message: " + e.getMessage());
                            }
                        } else {
                            // If we received null, the client disconnected
                            break;
                        }
                    }
                } catch (IOException | IllegalBlockSizeException | InvalidKeyException | BadPaddingException
                        | NoSuchAlgorithmException | NoSuchPaddingException | IllegalArgumentException e) {
                    e.printStackTrace();
                }
            }
        } catch (IOException e) {
            e.printStackTrace();
        }
    }

    private void handleMessage(String message, BufferedWriter out)
            throws IOException, IllegalBlockSizeException, InvalidKeyException, BadPaddingException,
            NoSuchAlgorithmException, NoSuchPaddingException, ResponseFormatException, ParseException {
        System.out.println(message);
        // Parse the message. If there is a payload key, then we need to decrypt the payload to get the actual message
        JsonDocument document = JsonDocument.parse(message);
        if (document.containsKey("payload")) {
            document = JsonDocument.parse(Crypto.decryptMessage(key, message));
        }

        // Generate a response
        JsonDocument response = new JsonDocument();

        String command = document.require("command");
        Optional<String> maybeIdent = document.get("identity");
        switch (command) {
            case "AUTH_REQUEST":

                response.append("command", "AUTH_RESPONSE");

                // Look up the provided ident in our list of keys to find the relevant key
                // (if there are several matching idents, just pick the first)

                Optional<SSHPublicKey> matchedKey = keys.stream()
                        .filter(key -> key.getIdent().equals(maybeIdent.orElse("")))
                        .findFirst();
                if (matchedKey.isPresent()) {
                    try {
                        // We attempt to generate a key, and then encrypt it with the looked-up public key
                        key = Crypto.generateSecretKey();
                        response.append("AES128", Crypto.encryptSecretKey(key, matchedKey.get().getKey()));
                        response.append("status", true);
                        response.append("message", "public key found");
                    } catch (NoSuchAlgorithmException | NoSuchPaddingException | BadPaddingException
                            | IllegalBlockSizeException | InvalidKeyException e) {
                        // In case the crypto algorithms failed, we send a failure response
                        System.out.println("Failed encryption: " + e.getMessage());
                        response.append("status", false);
                        response.append("message", "error generating key");
                    }
                } else {
                    // If the ident wasn't found, inform the user
                    response.append("status", false);
                    response.append("message", "public key not found");
                }
                break;

        case "LIST_PEERS_REQUEST":
            response.append("command", "LIST_PEERS_RESPONSE");

            // add all peers currently connected to and previously
            // connected to by this peer
            ArrayList<JsonDocument> peers = new ArrayList<>();
            for (PeerConnection peer: server.getPeers()){
                JsonDocument peerItem = new JsonDocument();
                peerItem.append("host", peer.getHost());
                peerItem.append("port", peer.getPort());
                peers.add(peerItem);
            }
            response.append("peers", peers);
            break;

        case "CONNECT_PEER_REQUEST":
            response.append("command", "CONNECT_PEER_RESPONSE");

            String host = document.require("host");
            int port = document.require("port");
            final String SUCCESS = "connected to peer";
            String reply = SUCCESS;
            server.addPeerAddress(host + ":" + port);
            if (!server.tryPeer(host, port)){
                reply = "connection failed";
            }
            response.append("status", reply == SUCCESS);
            response.append("message", reply);
            break;

        case "DISCONNECT_PEER_REQUEST":
            // This is just some dummy data to show a full client procedure
            response.append("command", "DISCONNECT_PEER_RESPONSE");

        //                ArrayList<Document> peers = new ArrayList<>();
        //                Document dummyPeer = new Document();
        //                dummyPeer.append("host", "bigdata.cis.unimelb.edu.au");
        //                dummyPeer.append("port", 8500L);
        //                peers.add(dummyPeer);
        //
        //                response.append("peers", peers);
            break;
        }

        String responseMessage = response.toJson();

        if (authenticated) {
            responseMessage = Crypto.encryptMessage(key, responseMessage);
        }
        out.write(responseMessage + "\n");
        out.flush();

        authenticated = true;
    }
>>>>>>> e6f2fff6
}<|MERGE_RESOLUTION|>--- conflicted
+++ resolved
@@ -1,4 +1,3 @@
-<<<<<<< HEAD
 package unimelb.bitbox.client;
 
 import unimelb.bitbox.PeerConnection;
@@ -31,190 +30,7 @@
     private boolean authenticated;
     private ServerMain server;
 
-    public Server(ServerMain server){
-        this.server = server;
-    }
-
-    @Override
-    public void run(){
-        // Load the public keys
-        String[] keyStrings = authorized_keys.split(",");
-        for (String keyString : keyStrings) {
-            try {
-                keys.add(new SSHPublicKey(keyString));
-            } catch (InvalidKeyException e) {
-                System.out.println("warning: invalid keystring " + keyString + ": " + e.getMessage());
-            }
-        }
-
-        // Accept connections repeatedly.
-        try (ServerSocket serverSocket = new ServerSocket(clientPort)) {
-            while (true) {
-                authenticated = false;
-                Socket socket = serverSocket.accept();
-
-                // Open the read/write streams and process messages until the socket closes
-                try (BufferedWriter out = new BufferedWriter(new OutputStreamWriter(socket.getOutputStream()));
-                     BufferedReader in = new BufferedReader(new InputStreamReader(socket.getInputStream()))) {
-                    while (true) {
-                        // Read a message, and pass it to the handler
-                        String message = in.readLine();
-                        if (message != null) {
-                            try {
-                                handleMessage(message, out);
-                            } catch (ParseException | ResponseFormatException e) {
-                                System.out.println("malformed message: " + e.getMessage());
-                            }
-                        } else {
-                            // If we received null, the client disconnected
-                            break;
-                        }
-                    }
-                } catch (IOException | IllegalBlockSizeException | InvalidKeyException | BadPaddingException
-                        | NoSuchAlgorithmException | NoSuchPaddingException | IllegalArgumentException e) {
-                    e.printStackTrace();
-                }
-            }
-        } catch (IOException e) {
-            e.printStackTrace();
-        }
-    }
-
-    private void handleMessage(String message, BufferedWriter out)
-            throws IOException, IllegalBlockSizeException, InvalidKeyException, BadPaddingException,
-            NoSuchAlgorithmException, NoSuchPaddingException, ResponseFormatException, ParseException {
-        System.out.println(message);
-        // Parse the message. If there is a payload key, then we need to decrypt the payload to get the actual message
-        JsonDocument document = JsonDocument.parse(message);
-        if (document.containsKey("payload")) {
-            document = JsonDocument.parse(Crypto.decryptMessage(key, message));
-        }
-
-        // Generate a response
-        JsonDocument response = new JsonDocument();
-
-        String command = document.require("command");
-        Optional<String> maybeIdent = document.get("identity");
-        switch (command) {
-            case "AUTH_REQUEST":
-
-                response.append("command", "AUTH_RESPONSE");
-
-                // Look up the provided ident in our list of keys to find the relevant key
-                // (if there are several matching idents, just pick the first)
-
-                Optional<SSHPublicKey> matchedKey = keys.stream()
-                        .filter(key -> key.getIdent().equals(maybeIdent.orElse("")))
-                        .findFirst();
-                if (matchedKey.isPresent()) {
-                    try {
-                        // We attempt to generate a key, and then encrypt it with the looked-up public key
-                        key = Crypto.generateSecretKey();
-                        response.append("AES128", Crypto.encryptSecretKey(key, matchedKey.get().getKey()));
-                        response.append("status", true);
-                        response.append("message", "public key found");
-                    } catch (NoSuchAlgorithmException | NoSuchPaddingException | BadPaddingException
-                            | IllegalBlockSizeException | InvalidKeyException e) {
-                        // In case the crypto algorithms failed, we send a failure response
-                        System.out.println("Failed encryption: " + e.getMessage());
-                        response.append("status", false);
-                        response.append("message", "error generating key");
-                    }
-                } else {
-                    // If the ident wasn't found, inform the user
-                    response.append("status", false);
-                    response.append("message", "public key not found");
-                }
-                break;
-
-        case "LIST_PEERS_REQUEST":
-            response.append("command", "LIST_PEERS_RESPONSE");
-
-            // add all peers currently connected to and previously
-            // connected to by this peer
-            ArrayList<JsonDocument> peers = new ArrayList<>();
-            for (PeerConnection peer: server.getActivePeers()){
-                JsonDocument peerItem = new JsonDocument();
-                peerItem.append("host", peer.getHost());
-                peerItem.append("port", peer.getPort());
-                peers.add(peerItem);
-            }
-            response.append("peers", peers);
-            break;
-
-        case "CONNECT_PEER_REQUEST":
-            response.append("command", "CONNECT_PEER_RESPONSE");
-
-            String host = document.require("host");
-            int port = document.require("port");
-            final String SUCCESS = "connected to peer";
-            String reply = SUCCESS;
-            server.addPeerAddress(host + ":" + port);
-            if (!server.tryPeer(host, port)){
-                reply = "connection failed";
-            }
-            response.append("status", reply == SUCCESS);
-            response.append("message", reply);
-            break;
-
-        case "DISCONNECT_PEER_REQUEST":
-            // This is just some dummy data to show a full client procedure
-            response.append("command", "DISCONNECT_PEER_RESPONSE");
-
-        //                ArrayList<Document> peers = new ArrayList<>();
-        //                Document dummyPeer = new Document();
-        //                dummyPeer.append("host", "bigdata.cis.unimelb.edu.au");
-        //                dummyPeer.append("port", 8500L);
-        //                peers.add(dummyPeer);
-        //
-        //                response.append("peers", peers);
-            break;
-        }
-
-        String responseMessage = response.toJson();
-
-        if (authenticated) {
-            responseMessage = Crypto.encryptMessage(key, responseMessage);
-        }
-        out.write(responseMessage + "\n");
-        out.flush();
-
-        authenticated = true;
-    }
-=======
-package unimelb.bitbox.client;
-
-import unimelb.bitbox.PeerConnection;
-import unimelb.bitbox.ServerMain;
-import org.json.simple.parser.ParseException;
-import unimelb.bitbox.util.*;
-
-import javax.crypto.BadPaddingException;
-import javax.crypto.IllegalBlockSizeException;
-import javax.crypto.NoSuchPaddingException;
-import javax.crypto.SecretKey;
-import java.io.*;
-import java.net.ServerSocket;
-import java.net.Socket;
-import java.security.InvalidKeyException;
-import java.security.NoSuchAlgorithmException;
-import java.util.ArrayList;
-import java.util.Optional;
-
-/**
- * An example class that acts as a server for the client.
- * To integrate with the project, this code should be adapted to fit into ServerMain.
- */
-public class Server implements Runnable {
-    // ELEANOR: Nothing needs to be static here; since we instantiate the class, better to be consistent.
-    private final int clientPort = Integer.parseInt(Configuration.getConfigurationValue("clientPort"));
-    private final String authorized_keys = Configuration.getConfigurationValue("authorized_keys");
-    private final ArrayList<SSHPublicKey> keys = new ArrayList<>();
-    private SecretKey key;
-    private boolean authenticated;
-    private ServerMain server;
-
-    public Server(ServerMain server){
+    public Server(ServerMain server) {
         this.server = server;
     }
 
@@ -310,48 +126,48 @@
                 }
                 break;
 
-        case "LIST_PEERS_REQUEST":
-            response.append("command", "LIST_PEERS_RESPONSE");
+            case "LIST_PEERS_REQUEST":
+                response.append("command", "LIST_PEERS_RESPONSE");
 
-            // add all peers currently connected to and previously
-            // connected to by this peer
-            ArrayList<JsonDocument> peers = new ArrayList<>();
-            for (PeerConnection peer: server.getPeers()){
-                JsonDocument peerItem = new JsonDocument();
-                peerItem.append("host", peer.getHost());
-                peerItem.append("port", peer.getPort());
-                peers.add(peerItem);
-            }
-            response.append("peers", peers);
-            break;
+                // add all peers currently connected to and previously
+                // connected to by this peer
+                ArrayList<JsonDocument> peers = new ArrayList<>();
+                for (PeerConnection peer : server.getActivePeers()) {
+                    JsonDocument peerItem = new JsonDocument();
+                    peerItem.append("host", peer.getHost());
+                    peerItem.append("port", peer.getPort());
+                    peers.add(peerItem);
+                }
+                response.append("peers", peers);
+                break;
 
-        case "CONNECT_PEER_REQUEST":
-            response.append("command", "CONNECT_PEER_RESPONSE");
+            case "CONNECT_PEER_REQUEST":
+                response.append("command", "CONNECT_PEER_RESPONSE");
 
-            String host = document.require("host");
-            int port = document.require("port");
-            final String SUCCESS = "connected to peer";
-            String reply = SUCCESS;
-            server.addPeerAddress(host + ":" + port);
-            if (!server.tryPeer(host, port)){
-                reply = "connection failed";
-            }
-            response.append("status", reply == SUCCESS);
-            response.append("message", reply);
-            break;
+                String host = document.require("host");
+                int port = document.require("port");
+                final String SUCCESS = "connected to peer";
+                String reply = SUCCESS;
+                server.addPeerAddress(host + ":" + port);
+                if (!server.tryPeer(host, port)) {
+                    reply = "connection failed";
+                }
+                response.append("status", reply == SUCCESS);
+                response.append("message", reply);
+                break;
 
-        case "DISCONNECT_PEER_REQUEST":
-            // This is just some dummy data to show a full client procedure
-            response.append("command", "DISCONNECT_PEER_RESPONSE");
+            case "DISCONNECT_PEER_REQUEST":
+                // This is just some dummy data to show a full client procedure
+                response.append("command", "DISCONNECT_PEER_RESPONSE");
 
-        //                ArrayList<Document> peers = new ArrayList<>();
-        //                Document dummyPeer = new Document();
-        //                dummyPeer.append("host", "bigdata.cis.unimelb.edu.au");
-        //                dummyPeer.append("port", 8500L);
-        //                peers.add(dummyPeer);
-        //
-        //                response.append("peers", peers);
-            break;
+                //                ArrayList<Document> peers = new ArrayList<>();
+                //                Document dummyPeer = new Document();
+                //                dummyPeer.append("host", "bigdata.cis.unimelb.edu.au");
+                //                dummyPeer.append("port", 8500L);
+                //                peers.add(dummyPeer);
+                //
+                //                response.append("peers", peers);
+                break;
         }
 
         String responseMessage = response.toJson();
@@ -364,5 +180,4 @@
 
         authenticated = true;
     }
->>>>>>> e6f2fff6
 }